--- conflicted
+++ resolved
@@ -40,14 +40,8 @@
 from ...modeling_rope_utils import ROPE_INIT_FUNCTIONS
 from ...modeling_utils import PreTrainedModel
 from ...utils import (
-<<<<<<< HEAD
     auto_class_docstring,
     auto_docstring,
-=======
-    add_code_sample_docstrings,
-    add_start_docstrings,
-    add_start_docstrings_to_model_forward,
->>>>>>> 8a734ea2
     is_flash_attn_2_available,
     is_flash_attn_greater_or_equal_2_10,
     logging,
@@ -1350,16 +1344,7 @@
     def set_input_embeddings(self, value):
         self.model.embed_tokens = value
 
-<<<<<<< HEAD
     @auto_docstring
-=======
-    @add_start_docstrings_to_model_forward(STABLELM_INPUTS_DOCSTRING)
-    @add_code_sample_docstrings(
-        checkpoint=_CHECKPOINT_FOR_DOC,
-        output_type=TokenClassifierOutput,
-        config_class=_CONFIG_FOR_DOC,
-    )
->>>>>>> 8a734ea2
     def forward(
         self,
         input_ids: Optional[torch.LongTensor] = None,
