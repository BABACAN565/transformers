# coding=utf-8
# Copyright 2022 EleutherAI and the HuggingFace Inc. team. All rights reserved.
#
# This code is based on EleutherAI's GPT-NeoX library and the GPT-NeoX
# and OPT implementations in this library. It has been modified from its
# original forms to accommodate minor architectural differences compared
# to GPT-NeoX and OPT used by the Meta AI team that trained the model.
#
# Licensed under the Apache License, Version 2.0 (the "License");
# you may not use this file except in compliance with the License.
# You may obtain a copy of the License at
#
#     http://www.apache.org/licenses/LICENSE-2.0
#
# Unless required by applicable law or agreed to in writing, software
# distributed under the License is distributed on an "AS IS" BASIS,
# WITHOUT WARRANTIES OR CONDITIONS OF ANY KIND, either express or implied.
# See the License for the specific language governing permissions and
# limitations under the License.
import math
from typing import List, Optional, Tuple, Union

import torch
import torch.nn.functional as F
import torch.utils.checkpoint
from torch import nn

from ...activations import ACT2FN
from ...cache_utils import Cache, DynamicCache, StaticCache
from ...generation import GenerationMixin
from ...modeling_attn_mask_utils import AttentionMaskConverter
from ...modeling_flash_attention_utils import FlashAttentionKwargs, _flash_attention_forward
from ...modeling_outputs import (
    BaseModelOutputWithPast,
    CausalLMOutputWithPast,
    QuestionAnsweringModelOutput,
    SequenceClassifierOutputWithPast,
    TokenClassifierOutput,
)
from ...modeling_rope_utils import ROPE_INIT_FUNCTIONS
from ...modeling_utils import PreTrainedModel
from ...processing_utils import Unpack
from ...pytorch_utils import ALL_LAYERNORM_LAYERS
from ...utils import (
<<<<<<< HEAD
    auto_class_docstring,
    auto_docstring,
=======
    LossKwargs,
    add_code_sample_docstrings,
    add_start_docstrings,
    add_start_docstrings_to_model_forward,
>>>>>>> 8a734ea2
    is_flash_attn_greater_or_equal_2_10,
    logging,
)
from .configuration_llama import LlamaConfig


logger = logging.get_logger(__name__)

_CHECKPOINT_FOR_DOC = "meta-llama/Llama-2-7b-hf"
_CONFIG_FOR_DOC = "LlamaConfig"


class LlamaRMSNorm(nn.Module):
    def __init__(self, hidden_size, eps=1e-6):
        """
        LlamaRMSNorm is equivalent to T5LayerNorm
        """
        super().__init__()
        self.weight = nn.Parameter(torch.ones(hidden_size))
        self.variance_epsilon = eps

    def forward(self, hidden_states):
        input_dtype = hidden_states.dtype
        hidden_states = hidden_states.to(torch.float32)
        variance = hidden_states.pow(2).mean(-1, keepdim=True)
        hidden_states = hidden_states * torch.rsqrt(variance + self.variance_epsilon)
        return self.weight * hidden_states.to(input_dtype)

    def extra_repr(self):
        return f"{tuple(self.weight.shape)}, eps={self.variance_epsilon}"


ALL_LAYERNORM_LAYERS.append(LlamaRMSNorm)


class LlamaRotaryEmbedding(nn.Module):
    def __init__(
        self,
        dim=None,
        max_position_embeddings=2048,
        base=10000,
        device=None,
        scaling_factor=1.0,
        rope_type="default",
        config: Optional[LlamaConfig] = None,
    ):
        super().__init__()
        # TODO (joao): remove the `if` below, only used for BC
        self.rope_kwargs = {}
        if config is None:
            logger.warning_once(
                "`LlamaRotaryEmbedding` can now be fully parameterized by passing the model config through the "
                "`config` argument. All other arguments will be removed in v4.46"
            )
            self.rope_kwargs = {
                "rope_type": rope_type,
                "factor": scaling_factor,
                "dim": dim,
                "base": base,
                "max_position_embeddings": max_position_embeddings,
            }
            self.rope_type = rope_type
            self.max_seq_len_cached = max_position_embeddings
            self.original_max_seq_len = max_position_embeddings
        else:
            # BC: "rope_type" was originally "type"
            if config.rope_scaling is not None:
                self.rope_type = config.rope_scaling.get("rope_type", config.rope_scaling.get("type"))
            else:
                self.rope_type = "default"
            self.max_seq_len_cached = config.max_position_embeddings
            self.original_max_seq_len = config.max_position_embeddings

        self.config = config
        self.rope_init_fn = ROPE_INIT_FUNCTIONS[self.rope_type]

        inv_freq, self.attention_scaling = self.rope_init_fn(self.config, device, **self.rope_kwargs)
        self.register_buffer("inv_freq", inv_freq, persistent=False)
        self.original_inv_freq = self.inv_freq

    def _dynamic_frequency_update(self, position_ids, device):
        """
        dynamic RoPE layers should recompute `inv_freq` in the following situations:
        1 - growing beyond the cached sequence length (allow scaling)
        2 - the current sequence length is in the original scale (avoid losing precision with small sequences)
        """
        seq_len = torch.max(position_ids) + 1
        if seq_len > self.max_seq_len_cached:  # growth
            inv_freq, self.attention_scaling = self.rope_init_fn(
                self.config, device, seq_len=seq_len, **self.rope_kwargs
            )
            self.register_buffer("inv_freq", inv_freq, persistent=False)  # TODO joao: may break with compilation
            self.max_seq_len_cached = seq_len

        if seq_len < self.original_max_seq_len and self.max_seq_len_cached > self.original_max_seq_len:  # reset
            self.register_buffer("inv_freq", self.original_inv_freq, persistent=False)
            self.max_seq_len_cached = self.original_max_seq_len

    @torch.no_grad()
    def forward(self, x, position_ids):
        if "dynamic" in self.rope_type:
            self._dynamic_frequency_update(position_ids, device=x.device)

        # Core RoPE block
        inv_freq_expanded = self.inv_freq[None, :, None].float().expand(position_ids.shape[0], -1, 1)
        position_ids_expanded = position_ids[:, None, :].float()
        # Force float32 (see https://github.com/huggingface/transformers/pull/29285)
        device_type = x.device.type
        device_type = device_type if isinstance(device_type, str) and device_type != "mps" else "cpu"
        with torch.autocast(device_type=device_type, enabled=False):
            freqs = (inv_freq_expanded.float() @ position_ids_expanded.float()).transpose(1, 2)
            emb = torch.cat((freqs, freqs), dim=-1)
            cos = emb.cos()
            sin = emb.sin()

        # Advanced RoPE types (e.g. yarn) apply a post-processing scaling factor, equivalent to scaling attention
        cos = cos * self.attention_scaling
        sin = sin * self.attention_scaling

        return cos.to(dtype=x.dtype), sin.to(dtype=x.dtype)


class LlamaLinearScalingRotaryEmbedding(LlamaRotaryEmbedding):
    """LlamaRotaryEmbedding extended with linear scaling. Credits to the Reddit user /u/kaiokendev"""

    def __init__(self, *args, **kwargs):
        logger.warning_once(
            "`LlamaLinearScalingRotaryEmbedding` is deprecated an will be removed in v4.46. Please use "
            "`LlamaRotaryEmbedding`, which now also does linear scaling (simply pass the model config to __init__)."
        )
        kwargs["rope_type"] = "linear"
        super().__init__(*args, **kwargs)


class LlamaDynamicNTKScalingRotaryEmbedding(LlamaRotaryEmbedding):
    """LlamaRotaryEmbedding extended with Dynamic NTK scaling. Credits to the Reddit users /u/bloc97 and /u/emozilla"""

    def __init__(self, *args, **kwargs):
        logger.warning_once(
            "`LlamaDynamicNTKScalingRotaryEmbedding` is deprecated an will be removed in v4.46. Please use "
            "`LlamaRotaryEmbedding`, which now also does dynamic ntk scaling (simply pass the model config to "
            "__init__)."
        )
        kwargs["rope_type"] = "dynamic"
        super().__init__(*args, **kwargs)


def rotate_half(x):
    """Rotates half the hidden dims of the input."""
    x1 = x[..., : x.shape[-1] // 2]
    x2 = x[..., x.shape[-1] // 2 :]
    return torch.cat((-x2, x1), dim=-1)


def apply_rotary_pos_emb(q, k, cos, sin, position_ids=None, unsqueeze_dim=1):
    """Applies Rotary Position Embedding to the query and key tensors.

    Args:
        q (`torch.Tensor`): The query tensor.
        k (`torch.Tensor`): The key tensor.
        cos (`torch.Tensor`): The cosine part of the rotary embedding.
        sin (`torch.Tensor`): The sine part of the rotary embedding.
        position_ids (`torch.Tensor`, *optional*):
            Deprecated and unused.
        unsqueeze_dim (`int`, *optional*, defaults to 1):
            The 'unsqueeze_dim' argument specifies the dimension along which to unsqueeze cos[position_ids] and
            sin[position_ids] so that they can be properly broadcasted to the dimensions of q and k. For example, note
            that cos[position_ids] and sin[position_ids] have the shape [batch_size, seq_len, head_dim]. Then, if q and
            k have the shape [batch_size, heads, seq_len, head_dim], then setting unsqueeze_dim=1 makes
            cos[position_ids] and sin[position_ids] broadcastable to the shapes of q and k. Similarly, if q and k have
            the shape [batch_size, seq_len, heads, head_dim], then set unsqueeze_dim=2.
    Returns:
        `tuple(torch.Tensor)` comprising of the query and key tensors rotated using the Rotary Position Embedding.
    """
    cos = cos.unsqueeze(unsqueeze_dim)
    sin = sin.unsqueeze(unsqueeze_dim)
    q_embed = (q * cos) + (rotate_half(q) * sin)
    k_embed = (k * cos) + (rotate_half(k) * sin)
    return q_embed, k_embed


class LlamaMLP(nn.Module):
    def __init__(self, config):
        super().__init__()
        self.config = config
        self.hidden_size = config.hidden_size
        self.intermediate_size = config.intermediate_size
        self.gate_proj = nn.Linear(self.hidden_size, self.intermediate_size, bias=config.mlp_bias)
        self.up_proj = nn.Linear(self.hidden_size, self.intermediate_size, bias=config.mlp_bias)
        self.down_proj = nn.Linear(self.intermediate_size, self.hidden_size, bias=config.mlp_bias)
        self.act_fn = ACT2FN[config.hidden_act]

    def forward(self, x):
        if self.config.pretraining_tp > 1:
            slice = self.intermediate_size // self.config.pretraining_tp
            gate_proj_slices = self.gate_proj.weight.split(slice, dim=0)
            up_proj_slices = self.up_proj.weight.split(slice, dim=0)
            down_proj_slices = self.down_proj.weight.split(slice, dim=1)

            gate_proj = torch.cat(
                [F.linear(x, gate_proj_slices[i]) for i in range(self.config.pretraining_tp)], dim=-1
            )
            up_proj = torch.cat([F.linear(x, up_proj_slices[i]) for i in range(self.config.pretraining_tp)], dim=-1)

            intermediate_states = (self.act_fn(gate_proj) * up_proj).split(slice, dim=2)
            down_proj = [
                F.linear(intermediate_states[i], down_proj_slices[i]) for i in range(self.config.pretraining_tp)
            ]
            down_proj = sum(down_proj)
        else:
            down_proj = self.down_proj(self.act_fn(self.gate_proj(x)) * self.up_proj(x))

        return down_proj


def repeat_kv(hidden_states: torch.Tensor, n_rep: int) -> torch.Tensor:
    """
    This is the equivalent of torch.repeat_interleave(x, dim=1, repeats=n_rep). The hidden states go from (batch,
    num_key_value_heads, seqlen, head_dim) to (batch, num_attention_heads, seqlen, head_dim)
    """
    batch, num_key_value_heads, slen, head_dim = hidden_states.shape
    if n_rep == 1:
        return hidden_states
    hidden_states = hidden_states[:, :, None, :, :].expand(batch, num_key_value_heads, n_rep, slen, head_dim)
    return hidden_states.reshape(batch, num_key_value_heads * n_rep, slen, head_dim)


class LlamaAttention(nn.Module):
    """Multi-headed attention from 'Attention Is All You Need' paper"""

    def __init__(self, config: LlamaConfig, layer_idx: Optional[int] = None):
        super().__init__()
        self.config = config
        self.layer_idx = layer_idx
        if layer_idx is None:
            logger.warning_once(
                f"Instantiating {self.__class__.__name__} without passing a `layer_idx` is not recommended and will "
                "lead to errors during the forward call if caching is used. Please make sure to provide a `layer_idx` "
                "when creating this class."
            )

        self.attention_dropout = config.attention_dropout
        self.hidden_size = config.hidden_size
        self.num_heads = config.num_attention_heads
        self.head_dim = getattr(config, "head_dim", self.hidden_size // self.num_heads)
        self.num_key_value_heads = config.num_key_value_heads
        self.num_key_value_groups = self.num_heads // self.num_key_value_heads
        self.max_position_embeddings = config.max_position_embeddings
        self.rope_theta = config.rope_theta
        self.is_causal = True

        self.q_proj = nn.Linear(self.hidden_size, self.num_heads * self.head_dim, bias=config.attention_bias)
        self.k_proj = nn.Linear(self.hidden_size, self.num_key_value_heads * self.head_dim, bias=config.attention_bias)
        self.v_proj = nn.Linear(self.hidden_size, self.num_key_value_heads * self.head_dim, bias=config.attention_bias)
        self.o_proj = nn.Linear(self.num_heads * self.head_dim, self.hidden_size, bias=config.attention_bias)

        # TODO (joao): remove in v4.46 (RoPE is computed in the model, not in the decoder layers)
        self.rotary_emb = LlamaRotaryEmbedding(config=self.config)

    def forward(
        self,
        hidden_states: torch.Tensor,
        attention_mask: Optional[torch.Tensor] = None,
        position_ids: Optional[torch.LongTensor] = None,
        past_key_value: Optional[Cache] = None,
        output_attentions: bool = False,
        use_cache: bool = False,
        cache_position: Optional[torch.LongTensor] = None,
        position_embeddings: Optional[Tuple[torch.Tensor, torch.Tensor]] = None,  # will become mandatory in v4.46
        **kwargs,
    ) -> Tuple[torch.Tensor, Optional[torch.Tensor], Optional[Tuple[torch.Tensor]]]:
        bsz, q_len, _ = hidden_states.size()

        if self.config.pretraining_tp > 1:
            key_value_slicing = (self.num_key_value_heads * self.head_dim) // self.config.pretraining_tp
            query_slices = self.q_proj.weight.split(
                (self.num_heads * self.head_dim) // self.config.pretraining_tp, dim=0
            )
            key_slices = self.k_proj.weight.split(key_value_slicing, dim=0)
            value_slices = self.v_proj.weight.split(key_value_slicing, dim=0)

            query_states = [F.linear(hidden_states, query_slices[i]) for i in range(self.config.pretraining_tp)]
            query_states = torch.cat(query_states, dim=-1)

            key_states = [F.linear(hidden_states, key_slices[i]) for i in range(self.config.pretraining_tp)]
            key_states = torch.cat(key_states, dim=-1)

            value_states = [F.linear(hidden_states, value_slices[i]) for i in range(self.config.pretraining_tp)]
            value_states = torch.cat(value_states, dim=-1)

        else:
            query_states = self.q_proj(hidden_states)
            key_states = self.k_proj(hidden_states)
            value_states = self.v_proj(hidden_states)

        query_states = query_states.view(bsz, q_len, self.num_heads, self.head_dim).transpose(1, 2)
        key_states = key_states.view(bsz, q_len, self.num_key_value_heads, self.head_dim).transpose(1, 2)
        value_states = value_states.view(bsz, q_len, self.num_key_value_heads, self.head_dim).transpose(1, 2)

        if position_embeddings is None:
            logger.warning_once(
                "The attention layers in this model are transitioning from computing the RoPE embeddings internally "
                "through `position_ids` (2D tensor with the indexes of the tokens), to using externally computed "
                "`position_embeddings` (Tuple of tensors, containing cos and sin). In v4.46 `position_ids` will be "
                "removed and `position_embeddings` will be mandatory."
            )
            cos, sin = self.rotary_emb(value_states, position_ids)
        else:
            cos, sin = position_embeddings
        query_states, key_states = apply_rotary_pos_emb(query_states, key_states, cos, sin)

        if past_key_value is not None:
            # sin and cos are specific to RoPE models; cache_position needed for the static cache
            cache_kwargs = {"sin": sin, "cos": cos, "cache_position": cache_position}
            key_states, value_states = past_key_value.update(key_states, value_states, self.layer_idx, cache_kwargs)

        key_states = repeat_kv(key_states, self.num_key_value_groups)
        value_states = repeat_kv(value_states, self.num_key_value_groups)
        attn_weights = torch.matmul(query_states, key_states.transpose(2, 3)) / math.sqrt(self.head_dim)

        if attention_mask is not None:  # no matter the length, we just slice it
            causal_mask = attention_mask[:, :, :, : key_states.shape[-2]]
            attn_weights = attn_weights + causal_mask

        # upcast attention to fp32
        attn_weights = nn.functional.softmax(attn_weights, dim=-1, dtype=torch.float32).to(query_states.dtype)
        attn_weights = nn.functional.dropout(attn_weights, p=self.attention_dropout, training=self.training)
        attn_output = torch.matmul(attn_weights, value_states)

        if attn_output.size() != (bsz, self.num_heads, q_len, self.head_dim):
            raise ValueError(
                f"`attn_output` should be of size {(bsz, self.num_heads, q_len, self.head_dim)}, but is"
                f" {attn_output.size()}"
            )

        attn_output = attn_output.transpose(1, 2).contiguous()

        attn_output = attn_output.reshape(bsz, q_len, -1)

        if self.config.pretraining_tp > 1:
            attn_output = attn_output.split(self.hidden_size // self.config.pretraining_tp, dim=2)
            o_proj_slices = self.o_proj.weight.split(self.hidden_size // self.config.pretraining_tp, dim=1)
            attn_output = sum([F.linear(attn_output[i], o_proj_slices[i]) for i in range(self.config.pretraining_tp)])
        else:
            attn_output = self.o_proj(attn_output)

        if not output_attentions:
            attn_weights = None

        return attn_output, attn_weights, past_key_value


class LlamaFlashAttention2(LlamaAttention):
    """
    Llama flash attention module. This module inherits from `LlamaAttention` as the weights of the module stays
    untouched. The only required change would be on the forward pass where it needs to correctly call the public API of
    flash attention and deal with padding tokens in case the input contains any of them.
    """

    def __init__(self, *args, **kwargs):
        super().__init__(*args, **kwargs)

        # TODO: Should be removed once Flash Attention for RoCm is bumped to 2.1.
        # flash_attn<2.1 generates top-left aligned causal mask, while what is needed here is bottom-right alignement, that was made default for flash_attn>=2.1. This attribute is used to handle this difference. Reference: https://github.com/Dao-AILab/flash-attention/releases/tag/v2.1.0.
        # Beware that with flash_attn<2.1, using q_seqlen != k_seqlen (except for the case q_seqlen == 1) produces a wrong mask (top-left).
        self._flash_attn_uses_top_left_mask = not is_flash_attn_greater_or_equal_2_10()

    def forward(
        self,
        hidden_states: torch.Tensor,
        attention_mask: Optional[torch.LongTensor] = None,
        position_ids: Optional[torch.LongTensor] = None,
        past_key_value: Optional[Cache] = None,
        output_attentions: bool = False,
        use_cache: bool = False,
        cache_position: Optional[torch.LongTensor] = None,
        position_embeddings: Optional[Tuple[torch.Tensor, torch.Tensor]] = None,  # will become mandatory in v4.46
        **kwargs: Unpack[FlashAttentionKwargs],
    ) -> Tuple[torch.Tensor, Optional[torch.Tensor], Optional[Tuple[torch.Tensor]]]:
        if isinstance(past_key_value, StaticCache):
            raise ValueError(
                "`static` cache implementation is not compatible with `attn_implementation==flash_attention_2` "
                "make sure to use `sdpa` in the mean time, and open an issue at https://github.com/huggingface/transformers"
            )

        output_attentions = False

        bsz, q_len, _ = hidden_states.size()

        query_states = self.q_proj(hidden_states)
        key_states = self.k_proj(hidden_states)
        value_states = self.v_proj(hidden_states)

        # Flash attention requires the input to have the shape
        # batch_size x seq_length x head_dim x hidden_dim
        # therefore we just need to keep the original shape
        query_states = query_states.view(bsz, q_len, self.num_heads, self.head_dim).transpose(1, 2)
        key_states = key_states.view(bsz, q_len, self.num_key_value_heads, self.head_dim).transpose(1, 2)
        value_states = value_states.view(bsz, q_len, self.num_key_value_heads, self.head_dim).transpose(1, 2)

        if position_embeddings is None:
            logger.warning_once(
                "The attention layers in this model are transitioning from computing the RoPE embeddings internally "
                "through `position_ids` (2D tensor with the indexes of the tokens), to using externally computed "
                "`position_embeddings` (Tuple of tensors, containing cos and sin). In v4.46 `position_ids` will be "
                "removed and `position_embeddings` will be mandatory."
            )
            cos, sin = self.rotary_emb(value_states, position_ids)
        else:
            cos, sin = position_embeddings
        query_states, key_states = apply_rotary_pos_emb(query_states, key_states, cos, sin)

        if past_key_value is not None:
            # sin and cos are specific to RoPE models; cache_position needed for the static cache
            cache_kwargs = {"sin": sin, "cos": cos, "cache_position": cache_position}
            key_states, value_states = past_key_value.update(key_states, value_states, self.layer_idx, cache_kwargs)

        # TODO: These transpose are quite inefficient but Flash Attention requires the layout [batch_size, sequence_length, num_heads, head_dim]. We would need to refactor the KV cache
        # to be able to avoid many of these transpose/reshape/view.
        query_states = query_states.transpose(1, 2)
        key_states = key_states.transpose(1, 2)
        value_states = value_states.transpose(1, 2)

        dropout_rate = self.attention_dropout if self.training else 0.0

        # In PEFT, usually we cast the layer norms in float32 for training stability reasons
        # therefore the input hidden states gets silently casted in float32. Hence, we need
        # cast them back in the correct dtype just to be sure everything works as expected.
        # This might slowdown training & inference so it is recommended to not cast the LayerNorms
        # in fp32. (LlamaRMSNorm handles it correctly)

        input_dtype = query_states.dtype
        if input_dtype == torch.float32:
            if torch.is_autocast_enabled():
                target_dtype = torch.get_autocast_gpu_dtype()
            # Handle the case where the model is quantized
            elif hasattr(self.config, "_pre_quantization_dtype"):
                target_dtype = self.config._pre_quantization_dtype
            else:
                target_dtype = self.q_proj.weight.dtype

            logger.warning_once(
                f"The input hidden states seems to be silently casted in float32, this might be related to"
                f" the fact you have upcasted embedding or layer norm layers in float32. We will cast back the input in"
                f" {target_dtype}."
            )

            query_states = query_states.to(target_dtype)
            key_states = key_states.to(target_dtype)
            value_states = value_states.to(target_dtype)

        attn_output = _flash_attention_forward(
            query_states,
            key_states,
            value_states,
            attention_mask,
            q_len,
            position_ids=position_ids,
            dropout=dropout_rate,
            sliding_window=getattr(self, "sliding_window", None),
            use_top_left_mask=self._flash_attn_uses_top_left_mask,
            is_causal=self.is_causal,
            **kwargs,
        )

        attn_output = attn_output.reshape(bsz, q_len, -1).contiguous()
        attn_output = self.o_proj(attn_output)

        if not output_attentions:
            attn_weights = None

        return attn_output, attn_weights, past_key_value


class LlamaSdpaAttention(LlamaAttention):
    """
    Llama attention module using torch.nn.functional.scaled_dot_product_attention. This module inherits from
    `LlamaAttention` as the weights of the module stays untouched. The only changes are on the forward pass to adapt to
    SDPA API.
    """

    # Adapted from LlamaAttention.forward
    def forward(
        self,
        hidden_states: torch.Tensor,
        attention_mask: Optional[torch.Tensor] = None,
        position_ids: Optional[torch.LongTensor] = None,
        past_key_value: Optional[Cache] = None,
        output_attentions: bool = False,
        use_cache: bool = False,
        cache_position: Optional[torch.LongTensor] = None,
        position_embeddings: Optional[Tuple[torch.Tensor, torch.Tensor]] = None,  # will become mandatory in v4.46
        **kwargs,
    ) -> Tuple[torch.Tensor, Optional[torch.Tensor], Optional[Tuple[torch.Tensor]]]:
        if output_attentions:
            # TODO: Improve this warning with e.g. `model.config.attn_implementation = "manual"` once this is implemented.
            logger.warning_once(
                "LlamaModel is using LlamaSdpaAttention, but `torch.nn.functional.scaled_dot_product_attention` does not support `output_attentions=True`. Falling back to the manual attention implementation, "
                'but specifying the manual implementation will be required from Transformers version v5.0.0 onwards. This warning can be removed using the argument `attn_implementation="eager"` when loading the model.'
            )
            return super().forward(
                hidden_states=hidden_states,
                attention_mask=attention_mask,
                position_ids=position_ids,
                past_key_value=past_key_value,
                output_attentions=output_attentions,
                use_cache=use_cache,
                cache_position=cache_position,
                position_embeddings=position_embeddings,
            )

        bsz, q_len, _ = hidden_states.size()

        query_states = self.q_proj(hidden_states)
        key_states = self.k_proj(hidden_states)
        value_states = self.v_proj(hidden_states)

        query_states = query_states.view(bsz, q_len, self.num_heads, self.head_dim).transpose(1, 2)
        key_states = key_states.view(bsz, q_len, self.num_key_value_heads, self.head_dim).transpose(1, 2)
        value_states = value_states.view(bsz, q_len, self.num_key_value_heads, self.head_dim).transpose(1, 2)

        if position_embeddings is None:
            logger.warning_once(
                "The attention layers in this model are transitioning from computing the RoPE embeddings internally "
                "through `position_ids` (2D tensor with the indexes of the tokens), to using externally computed "
                "`position_embeddings` (Tuple of tensors, containing cos and sin). In v4.46 `position_ids` will be "
                "removed and `position_embeddings` will be mandatory."
            )
            cos, sin = self.rotary_emb(value_states, position_ids)
        else:
            cos, sin = position_embeddings
        query_states, key_states = apply_rotary_pos_emb(query_states, key_states, cos, sin)

        if past_key_value is not None:
            # sin and cos are specific to RoPE models; cache_position needed for the static cache
            cache_kwargs = {"sin": sin, "cos": cos, "cache_position": cache_position}
            key_states, value_states = past_key_value.update(key_states, value_states, self.layer_idx, cache_kwargs)

        key_states = repeat_kv(key_states, self.num_key_value_groups)
        value_states = repeat_kv(value_states, self.num_key_value_groups)

        causal_mask = attention_mask
        if attention_mask is not None:
            causal_mask = causal_mask[:, :, :, : key_states.shape[-2]]

        # SDPA with memory-efficient backend is currently (torch==2.1.2) bugged with non-contiguous inputs with custom attn_mask,
        # Reference: https://github.com/pytorch/pytorch/issues/112577.
        if query_states.device.type == "cuda" and causal_mask is not None:
            query_states = query_states.contiguous()
            key_states = key_states.contiguous()
            value_states = value_states.contiguous()

        # We dispatch to SDPA's Flash Attention or Efficient kernels via this `is_causal` if statement instead of an inline conditional assignment
        # in SDPA to support both torch.compile's dynamic shapes and full graph options. An inline conditional prevents dynamic shapes from compiling.
        is_causal = True if causal_mask is None and q_len > 1 else False

        attn_output = torch.nn.functional.scaled_dot_product_attention(
            query_states,
            key_states,
            value_states,
            attn_mask=causal_mask,
            dropout_p=self.attention_dropout if self.training else 0.0,
            is_causal=is_causal,
        )

        attn_output = attn_output.transpose(1, 2).contiguous()
        attn_output = attn_output.view(bsz, q_len, -1)

        attn_output = self.o_proj(attn_output)

        return attn_output, None, past_key_value


LLAMA_ATTENTION_CLASSES = {
    "eager": LlamaAttention,
    "flash_attention_2": LlamaFlashAttention2,
    "sdpa": LlamaSdpaAttention,
}


class LlamaDecoderLayer(nn.Module):
    def __init__(self, config: LlamaConfig, layer_idx: int):
        super().__init__()
        self.hidden_size = config.hidden_size

        self.self_attn = LLAMA_ATTENTION_CLASSES[config._attn_implementation](config=config, layer_idx=layer_idx)

        self.mlp = LlamaMLP(config)
        self.input_layernorm = LlamaRMSNorm(config.hidden_size, eps=config.rms_norm_eps)
        self.post_attention_layernorm = LlamaRMSNorm(config.hidden_size, eps=config.rms_norm_eps)

    @auto_docstring
    def forward(
        self,
        hidden_states: torch.Tensor,
        attention_mask: Optional[torch.Tensor] = None,
        position_ids: Optional[torch.LongTensor] = None,
        past_key_value: Optional[Cache] = None,
        output_attentions: Optional[bool] = False,
        use_cache: Optional[bool] = False,
        cache_position: Optional[torch.LongTensor] = None,
        position_embeddings: Optional[Tuple[torch.Tensor, torch.Tensor]] = None,  # will become mandatory in v4.46
        **kwargs,
    ) -> Tuple[torch.FloatTensor, Optional[Tuple[torch.FloatTensor, torch.FloatTensor]]]:
        residual = hidden_states

        hidden_states = self.input_layernorm(hidden_states)

        # Self Attention
        hidden_states, self_attn_weights, present_key_value = self.self_attn(
            hidden_states=hidden_states,
            attention_mask=attention_mask,
            position_ids=position_ids,
            past_key_value=past_key_value,
            output_attentions=output_attentions,
            use_cache=use_cache,
            cache_position=cache_position,
            position_embeddings=position_embeddings,
            **kwargs,
        )
        hidden_states = residual + hidden_states

        # Fully Connected
        residual = hidden_states
        hidden_states = self.post_attention_layernorm(hidden_states)
        hidden_states = self.mlp(hidden_states)
        hidden_states = residual + hidden_states

        outputs = (hidden_states,)

        if output_attentions:
            outputs += (self_attn_weights,)

        if use_cache:
            outputs += (present_key_value,)

        return outputs


@auto_class_docstring
class LlamaPreTrainedModel(PreTrainedModel):
    config_class = LlamaConfig
    base_model_prefix = "model"
    supports_gradient_checkpointing = True
    _no_split_modules = ["LlamaDecoderLayer"]
    _skip_keys_device_placement = ["past_key_values"]
    _supports_flash_attn_2 = True
    _supports_sdpa = True
    _supports_cache_class = True
    _supports_quantized_cache = True
    _supports_static_cache = True

    def _init_weights(self, module):
        std = self.config.initializer_range
        if isinstance(module, nn.Linear):
            module.weight.data.normal_(mean=0.0, std=std)
            if module.bias is not None:
                module.bias.data.zero_()
        elif isinstance(module, nn.Embedding):
            module.weight.data.normal_(mean=0.0, std=std)
            if module.padding_idx is not None:
                module.weight.data[module.padding_idx].zero_()


@auto_class_docstring
class LlamaModel(LlamaPreTrainedModel):

    def __init__(self, config: LlamaConfig):
        super().__init__(config)
        self.padding_idx = config.pad_token_id
        self.vocab_size = config.vocab_size

        self.embed_tokens = nn.Embedding(config.vocab_size, config.hidden_size, self.padding_idx)
        self.layers = nn.ModuleList(
            [LlamaDecoderLayer(config, layer_idx) for layer_idx in range(config.num_hidden_layers)]
        )
        self.norm = LlamaRMSNorm(config.hidden_size, eps=config.rms_norm_eps)
        self.rotary_emb = LlamaRotaryEmbedding(config=config)
        self.gradient_checkpointing = False

        # Initialize weights and apply final processing
        self.post_init()

    def get_input_embeddings(self):
        return self.embed_tokens

    def set_input_embeddings(self, value):
        self.embed_tokens = value

    @auto_docstring
    def forward(
        self,
        input_ids: torch.LongTensor = None,
        attention_mask: Optional[torch.Tensor] = None,
        position_ids: Optional[torch.LongTensor] = None,
        past_key_values: Optional[Union[Cache, List[torch.FloatTensor]]] = None,
        inputs_embeds: Optional[torch.FloatTensor] = None,
        use_cache: Optional[bool] = None,
        output_attentions: Optional[bool] = None,
        output_hidden_states: Optional[bool] = None,
        return_dict: Optional[bool] = None,
        cache_position: Optional[torch.LongTensor] = None,
        **flash_attn_kwargs: Unpack[FlashAttentionKwargs],
    ) -> Union[Tuple, BaseModelOutputWithPast]:
        output_attentions = output_attentions if output_attentions is not None else self.config.output_attentions
        output_hidden_states = (
            output_hidden_states if output_hidden_states is not None else self.config.output_hidden_states
        )
        use_cache = use_cache if use_cache is not None else self.config.use_cache
        return_dict = return_dict if return_dict is not None else self.config.use_return_dict

        if (input_ids is None) ^ (inputs_embeds is not None):
            raise ValueError("You must specify exactly one of input_ids or inputs_embeds")

        if self.gradient_checkpointing and self.training and use_cache:
            logger.warning_once(
                "`use_cache=True` is incompatible with gradient checkpointing. Setting `use_cache=False`."
            )
            use_cache = False

        if inputs_embeds is None:
            inputs_embeds = self.embed_tokens(input_ids)

        # kept for BC (non `Cache` `past_key_values` inputs)
        return_legacy_cache = False
        if use_cache and not isinstance(past_key_values, Cache):
            return_legacy_cache = True
            if past_key_values is None:
                past_key_values = DynamicCache()
            else:
                past_key_values = DynamicCache.from_legacy_cache(past_key_values)
                logger.warning_once(
                    "We detected that you are passing `past_key_values` as a tuple of tuples. This is deprecated and "
                    "will be removed in v4.47. Please convert your cache or use an appropriate `Cache` class "
                    "(https://huggingface.co/docs/transformers/kv_cache#legacy-cache-format)"
                )

        if cache_position is None:
            past_seen_tokens = past_key_values.get_seq_length() if past_key_values is not None else 0
            cache_position = torch.arange(
                past_seen_tokens, past_seen_tokens + inputs_embeds.shape[1], device=inputs_embeds.device
            )
        if position_ids is None:
            position_ids = cache_position.unsqueeze(0)

        causal_mask = self._update_causal_mask(
            attention_mask, inputs_embeds, cache_position, past_key_values, output_attentions
        )
        hidden_states = inputs_embeds

        # create position embeddings to be shared across the decoder layers
        position_embeddings = self.rotary_emb(hidden_states, position_ids)

        # decoder layers
        all_hidden_states = () if output_hidden_states else None
        all_self_attns = () if output_attentions else None
        next_decoder_cache = None

        for decoder_layer in self.layers:
            if output_hidden_states:
                all_hidden_states += (hidden_states,)

            if self.gradient_checkpointing and self.training:
                layer_outputs = self._gradient_checkpointing_func(
                    decoder_layer.__call__,
                    hidden_states,
                    causal_mask,
                    position_ids,
                    past_key_values,
                    output_attentions,
                    use_cache,
                    cache_position,
                    position_embeddings,
                )
            else:
                layer_outputs = decoder_layer(
                    hidden_states,
                    attention_mask=causal_mask,
                    position_ids=position_ids,
                    past_key_value=past_key_values,
                    output_attentions=output_attentions,
                    use_cache=use_cache,
                    cache_position=cache_position,
                    position_embeddings=position_embeddings,
                    **flash_attn_kwargs,
                )

            hidden_states = layer_outputs[0]

            if use_cache:
                next_decoder_cache = layer_outputs[2 if output_attentions else 1]

            if output_attentions:
                all_self_attns += (layer_outputs[1],)

        hidden_states = self.norm(hidden_states)

        # add hidden states from the last decoder layer
        if output_hidden_states:
            all_hidden_states += (hidden_states,)

        next_cache = next_decoder_cache if use_cache else None
        if return_legacy_cache:
            next_cache = next_cache.to_legacy_cache()

        if not return_dict:
            return tuple(v for v in [hidden_states, next_cache, all_hidden_states, all_self_attns] if v is not None)
        return BaseModelOutputWithPast(
            last_hidden_state=hidden_states,
            past_key_values=next_cache,
            hidden_states=all_hidden_states,
            attentions=all_self_attns,
        )

    def _update_causal_mask(
        self,
        attention_mask: torch.Tensor,
        input_tensor: torch.Tensor,
        cache_position: torch.Tensor,
        past_key_values: Cache,
        output_attentions: bool,
    ):
        if self.config._attn_implementation == "flash_attention_2":
            if attention_mask is not None and 0.0 in attention_mask:
                return attention_mask
            return None

        # For SDPA, when possible, we will rely on its `is_causal` argument instead of its `attn_mask` argument, in
        # order to dispatch on Flash Attention 2. This feature is not compatible with static cache, as SDPA will fail
        # to infer the attention mask.
        past_seen_tokens = past_key_values.get_seq_length() if past_key_values is not None else 0
        using_static_cache = isinstance(past_key_values, StaticCache)

        # When output attentions is True, sdpa implementation's forward method calls the eager implementation's forward
        if self.config._attn_implementation == "sdpa" and not using_static_cache and not output_attentions:
            if AttentionMaskConverter._ignore_causal_mask_sdpa(
                attention_mask,
                inputs_embeds=input_tensor,
                past_key_values_length=past_seen_tokens,
                is_training=self.training,
            ):
                return None

        dtype, device = input_tensor.dtype, input_tensor.device
        sequence_length = input_tensor.shape[1]
        if using_static_cache:
            target_length = past_key_values.get_max_cache_shape()
        else:
            target_length = (
                attention_mask.shape[-1]
                if isinstance(attention_mask, torch.Tensor)
                else past_seen_tokens + sequence_length + 1
            )

        # In case the provided `attention` mask is 2D, we generate a causal mask here (4D).
        causal_mask = self._prepare_4d_causal_attention_mask_with_cache_position(
            attention_mask,
            sequence_length=sequence_length,
            target_length=target_length,
            dtype=dtype,
            device=device,
            cache_position=cache_position,
            batch_size=input_tensor.shape[0],
        )

        if (
            self.config._attn_implementation == "sdpa"
            and attention_mask is not None
            and attention_mask.device.type == "cuda"
            and not output_attentions
        ):
            # Attend to all tokens in fully masked rows in the causal_mask, for example the relevant first rows when
            # using left padding. This is required by F.scaled_dot_product_attention memory-efficient attention path.
            # Details: https://github.com/pytorch/pytorch/issues/110213
            min_dtype = torch.finfo(dtype).min
            causal_mask = AttentionMaskConverter._unmask_unattended(causal_mask, min_dtype)

        return causal_mask

    @staticmethod
    def _prepare_4d_causal_attention_mask_with_cache_position(
        attention_mask: torch.Tensor,
        sequence_length: int,
        target_length: int,
        dtype: torch.dtype,
        device: torch.device,
        cache_position: torch.Tensor,
        batch_size: int,
        **kwargs,
    ):
        """
        Creates a causal 4D mask of shape `(batch_size, 1, query_length, key_value_length)` from a 2D mask of shape
        `(batch_size, key_value_length)`, or if the input `attention_mask` is already 4D, do nothing.

        Args:
            attention_mask (`torch.Tensor`):
                A 2D attention mask of shape `(batch_size, key_value_length)` or a 4D attention mask of shape
                `(batch_size, 1, query_length, key_value_length)`.
            sequence_length (`int`):
                The sequence length being processed.
            target_length (`int`):
                The target length: when generating with static cache, the mask should be as long as the static cache,
                to account for the 0 padding, the part of the cache that is not filled yet.
            dtype (`torch.dtype`):
                The dtype to use for the 4D attention mask.
            device (`torch.device`):
                The device to plcae the 4D attention mask on.
            cache_position (`torch.Tensor`):
                Indices depicting the position of the input sequence tokens in the sequence.
            batch_size (`torch.Tensor`):
                Batch size.
        """
        if attention_mask is not None and attention_mask.dim() == 4:
            # In this case we assume that the mask comes already in inverted form and requires no inversion or slicing.
            causal_mask = attention_mask
        else:
            min_dtype = torch.finfo(dtype).min
            causal_mask = torch.full(
                (sequence_length, target_length), fill_value=min_dtype, dtype=dtype, device=device
            )
            if sequence_length != 1:
                causal_mask = torch.triu(causal_mask, diagonal=1)
            causal_mask *= torch.arange(target_length, device=device) > cache_position.reshape(-1, 1)
            causal_mask = causal_mask[None, None, :, :].expand(batch_size, 1, -1, -1)
            if attention_mask is not None:
                causal_mask = causal_mask.clone()  # copy to contiguous memory for in-place edit
                mask_length = attention_mask.shape[-1]
                padding_mask = causal_mask[:, :, :, :mask_length] + attention_mask[:, None, None, :]
                padding_mask = padding_mask == 0
                causal_mask[:, :, :, :mask_length] = causal_mask[:, :, :, :mask_length].masked_fill(
                    padding_mask, min_dtype
                )

        return causal_mask


class KwargsForCausalLM(FlashAttentionKwargs, LossKwargs): ...


class LlamaForCausalLM(LlamaPreTrainedModel, GenerationMixin):
    _tied_weights_keys = ["lm_head.weight"]

    def __init__(self, config):
        super().__init__(config)
        self.model = LlamaModel(config)
        self.vocab_size = config.vocab_size
        self.lm_head = nn.Linear(config.hidden_size, config.vocab_size, bias=False)

        # Initialize weights and apply final processing
        self.post_init()

    def get_input_embeddings(self):
        return self.model.embed_tokens

    def set_input_embeddings(self, value):
        self.model.embed_tokens = value

    def get_output_embeddings(self):
        return self.lm_head

    def set_output_embeddings(self, new_embeddings):
        self.lm_head = new_embeddings

    def set_decoder(self, decoder):
        self.model = decoder

    def get_decoder(self):
        return self.model

    @auto_docstring
    def forward(
        self,
        input_ids: torch.LongTensor = None,
        attention_mask: Optional[torch.Tensor] = None,
        position_ids: Optional[torch.LongTensor] = None,
        past_key_values: Optional[Union[Cache, List[torch.FloatTensor]]] = None,
        inputs_embeds: Optional[torch.FloatTensor] = None,
        labels: Optional[torch.LongTensor] = None,
        use_cache: Optional[bool] = None,
        output_attentions: Optional[bool] = None,
        output_hidden_states: Optional[bool] = None,
        return_dict: Optional[bool] = None,
        cache_position: Optional[torch.LongTensor] = None,
        num_logits_to_keep: int = 0,
        **kwargs: Unpack[KwargsForCausalLM],
    ) -> Union[Tuple, CausalLMOutputWithPast]:
        output_attentions = output_attentions if output_attentions is not None else self.config.output_attentions
        output_hidden_states = (
            output_hidden_states if output_hidden_states is not None else self.config.output_hidden_states
        )
        return_dict = return_dict if return_dict is not None else self.config.use_return_dict

        # decoder outputs consists of (dec_features, layer_state, dec_hidden, dec_attn)
        outputs = self.model(
            input_ids=input_ids,
            attention_mask=attention_mask,
            position_ids=position_ids,
            past_key_values=past_key_values,
            inputs_embeds=inputs_embeds,
            use_cache=use_cache,
            output_attentions=output_attentions,
            output_hidden_states=output_hidden_states,
            return_dict=return_dict,
            cache_position=cache_position,
            **kwargs,
        )

        hidden_states = outputs[0]
        if self.config.pretraining_tp > 1:
            lm_head_slices = self.lm_head.weight.split(self.vocab_size // self.config.pretraining_tp, dim=0)
            logits = [F.linear(hidden_states, lm_head_slices[i]) for i in range(self.config.pretraining_tp)]
            logits = torch.cat(logits, dim=-1)
        else:
            # Only compute necessary logits, and do not upcast them to float if we are not computing the loss
            logits = self.lm_head(hidden_states[:, -num_logits_to_keep:, :])

        loss = None
        if labels is not None:
            loss = self.loss_function(logits=logits, labels=labels, vocab_size=self.config.vocab_size, **kwargs)

        if not return_dict:
            output = (logits,) + outputs[1:]
            return (loss,) + output if loss is not None else output

        return CausalLMOutputWithPast(
            loss=loss,
            logits=logits,
            past_key_values=outputs.past_key_values,
            hidden_states=outputs.hidden_states,
            attentions=outputs.attentions,
        )


@auto_class_docstring
class LlamaForSequenceClassification(LlamaPreTrainedModel):
    def __init__(self, config):
        super().__init__(config)
        self.num_labels = config.num_labels
        self.model = LlamaModel(config)
        self.score = nn.Linear(config.hidden_size, self.num_labels, bias=False)

        # Initialize weights and apply final processing
        self.post_init()

    def get_input_embeddings(self):
        return self.model.embed_tokens

    def set_input_embeddings(self, value):
        self.model.embed_tokens = value

    @auto_docstring
    def forward(
        self,
        input_ids: Optional[torch.LongTensor] = None,
        attention_mask: Optional[torch.Tensor] = None,
        position_ids: Optional[torch.LongTensor] = None,
        past_key_values: Optional[Union[Cache, List[torch.FloatTensor]]] = None,
        inputs_embeds: Optional[torch.FloatTensor] = None,
        labels: Optional[torch.LongTensor] = None,
        use_cache: Optional[bool] = None,
        output_attentions: Optional[bool] = None,
        output_hidden_states: Optional[bool] = None,
        return_dict: Optional[bool] = None,
    ) -> Union[Tuple, SequenceClassifierOutputWithPast]:
        return_dict = return_dict if return_dict is not None else self.config.use_return_dict

        transformer_outputs = self.model(
            input_ids,
            attention_mask=attention_mask,
            position_ids=position_ids,
            past_key_values=past_key_values,
            inputs_embeds=inputs_embeds,
            use_cache=use_cache,
            output_attentions=output_attentions,
            output_hidden_states=output_hidden_states,
            return_dict=return_dict,
        )
        hidden_states = transformer_outputs[0]
        logits = self.score(hidden_states)

        if input_ids is not None:
            batch_size = input_ids.shape[0]
        else:
            batch_size = inputs_embeds.shape[0]

        if self.config.pad_token_id is None and batch_size != 1:
            raise ValueError("Cannot handle batch sizes > 1 if no padding token is defined.")
        if self.config.pad_token_id is None:
            sequence_lengths = -1
        else:
            if input_ids is not None:
                # if no pad token found, use modulo instead of reverse indexing for ONNX compatibility
                sequence_lengths = torch.eq(input_ids, self.config.pad_token_id).int().argmax(-1) - 1
                sequence_lengths = sequence_lengths % input_ids.shape[-1]
                sequence_lengths = sequence_lengths.to(logits.device)
            else:
                sequence_lengths = -1

        pooled_logits = logits[torch.arange(batch_size, device=logits.device), sequence_lengths]

        loss = None
        if labels is not None:
            loss = self.loss_function(logits=logits, labels=labels, pooled_logits=pooled_logits, config=self.config)

        if not return_dict:
            output = (pooled_logits,) + transformer_outputs[1:]
            return ((loss,) + output) if loss is not None else output

        return SequenceClassifierOutputWithPast(
            loss=loss,
            logits=pooled_logits,
            past_key_values=transformer_outputs.past_key_values,
            hidden_states=transformer_outputs.hidden_states,
            attentions=transformer_outputs.attentions,
        )


@auto_class_docstring
class LlamaForQuestionAnswering(LlamaPreTrainedModel):
    base_model_prefix = "transformer"

    # Copied from transformers.models.bloom.modeling_bloom.BloomForQuestionAnswering.__init__ with Bloom->Llama
    def __init__(self, config):
        super().__init__(config)
        self.transformer = LlamaModel(config)
        self.qa_outputs = nn.Linear(config.hidden_size, 2)

        # Initialize weights and apply final processing
        self.post_init()

    def get_input_embeddings(self):
        return self.transformer.embed_tokens

    def set_input_embeddings(self, value):
        self.transformer.embed_tokens = value

    @auto_docstring
    def forward(
        self,
        input_ids: Optional[torch.LongTensor] = None,
        attention_mask: Optional[torch.FloatTensor] = None,
        position_ids: Optional[torch.LongTensor] = None,
        past_key_values: Optional[Union[Cache, List[torch.FloatTensor]]] = None,
        inputs_embeds: Optional[torch.FloatTensor] = None,
        start_positions: Optional[torch.LongTensor] = None,
        end_positions: Optional[torch.LongTensor] = None,
        output_attentions: Optional[bool] = None,
        output_hidden_states: Optional[bool] = None,
        return_dict: Optional[bool] = None,
        **kwargs,
    ) -> Union[Tuple, QuestionAnsweringModelOutput]:
        return_dict = return_dict if return_dict is not None else self.config.use_return_dict

        outputs = self.transformer(
            input_ids,
            attention_mask=attention_mask,
            position_ids=position_ids,
            past_key_values=past_key_values,
            inputs_embeds=inputs_embeds,
            output_attentions=output_attentions,
            output_hidden_states=output_hidden_states,
            return_dict=return_dict,
        )

        sequence_output = outputs[0]

        logits = self.qa_outputs(sequence_output)
        start_logits, end_logits = logits.split(1, dim=-1)
        start_logits = start_logits.squeeze(-1).contiguous()
        end_logits = end_logits.squeeze(-1).contiguous()

        loss = None
        if start_positions is not None and end_positions is not None:
            loss = self.loss_function(start_logits, end_logits, start_positions, end_positions, **kwargs)

        if not return_dict:
            output = (start_logits, end_logits) + outputs[2:]
            return ((loss,) + output) if loss is not None else output

        return QuestionAnsweringModelOutput(
            loss=loss,
            start_logits=start_logits,
            end_logits=end_logits,
            hidden_states=outputs.hidden_states,
            attentions=outputs.attentions,
        )


class LlamaForTokenClassification(LlamaPreTrainedModel):
    def __init__(self, config):
        super().__init__(config)
        self.num_labels = config.num_labels
        self.model = LlamaModel(config)
        if getattr(config, "classifier_dropout", None) is not None:
            classifier_dropout = config.classifier_dropout
        elif getattr(config, "hidden_dropout", None) is not None:
            classifier_dropout = config.hidden_dropout
        else:
            classifier_dropout = 0.1
        self.dropout = nn.Dropout(classifier_dropout)
        self.score = nn.Linear(config.hidden_size, config.num_labels)

        # Initialize weights and apply final processing
        self.post_init()

    def get_input_embeddings(self):
        return self.model.embed_tokens

    def set_input_embeddings(self, value):
        self.model.embed_tokens = value

<<<<<<< HEAD
    @auto_docstring
=======
    @add_start_docstrings_to_model_forward(LLAMA_INPUTS_DOCSTRING)
    @add_code_sample_docstrings(
        checkpoint=_CHECKPOINT_FOR_DOC,
        output_type=TokenClassifierOutput,
        config_class=_CONFIG_FOR_DOC,
    )
>>>>>>> 8a734ea2
    def forward(
        self,
        input_ids: Optional[torch.LongTensor] = None,
        attention_mask: Optional[torch.Tensor] = None,
        position_ids: Optional[torch.LongTensor] = None,
        past_key_values: Optional[List[torch.FloatTensor]] = None,
        inputs_embeds: Optional[torch.FloatTensor] = None,
        labels: Optional[torch.LongTensor] = None,
        use_cache: Optional[bool] = None,
        output_attentions: Optional[bool] = None,
        output_hidden_states: Optional[bool] = None,
        return_dict: Optional[bool] = None,
    ) -> Union[Tuple, TokenClassifierOutput]:
        return_dict = return_dict if return_dict is not None else self.config.use_return_dict

        outputs = self.model(
            input_ids,
            attention_mask=attention_mask,
            position_ids=position_ids,
            past_key_values=past_key_values,
            inputs_embeds=inputs_embeds,
            use_cache=use_cache,
            output_attentions=output_attentions,
            output_hidden_states=output_hidden_states,
            return_dict=return_dict,
        )
        sequence_output = outputs[0]
        sequence_output = self.dropout(sequence_output)
        logits = self.score(sequence_output)

        loss = None
        if labels is not None:
            loss = self.loss_function(logits, labels, self.config)

        if not return_dict:
            output = (logits,) + outputs[2:]
            return ((loss,) + output) if loss is not None else output

        return TokenClassifierOutput(
            loss=loss,
            logits=logits,
            hidden_states=outputs.hidden_states,
            attentions=outputs.attentions,
        )<|MERGE_RESOLUTION|>--- conflicted
+++ resolved
@@ -42,15 +42,9 @@
 from ...processing_utils import Unpack
 from ...pytorch_utils import ALL_LAYERNORM_LAYERS
 from ...utils import (
-<<<<<<< HEAD
+    LossKwargs,
     auto_class_docstring,
     auto_docstring,
-=======
-    LossKwargs,
-    add_code_sample_docstrings,
-    add_start_docstrings,
-    add_start_docstrings_to_model_forward,
->>>>>>> 8a734ea2
     is_flash_attn_greater_or_equal_2_10,
     logging,
 )
@@ -1262,16 +1256,7 @@
     def set_input_embeddings(self, value):
         self.model.embed_tokens = value
 
-<<<<<<< HEAD
     @auto_docstring
-=======
-    @add_start_docstrings_to_model_forward(LLAMA_INPUTS_DOCSTRING)
-    @add_code_sample_docstrings(
-        checkpoint=_CHECKPOINT_FOR_DOC,
-        output_type=TokenClassifierOutput,
-        config_class=_CONFIG_FOR_DOC,
-    )
->>>>>>> 8a734ea2
     def forward(
         self,
         input_ids: Optional[torch.LongTensor] = None,
