# coding=utf-8
# Copyright 2020 The HuggingFace Inc. team.
#
# Licensed under the Apache License, Version 2.0 (the "License");
# you may not use this file except in compliance with the License.
# You may obtain a copy of the License at
#
#     http://www.apache.org/licenses/LICENSE-2.0
#
# Unless required by applicable law or agreed to in writing, software
# distributed under the License is distributed on an "AS IS" BASIS,
# WITHOUT WARRANTIES OR CONDITIONS OF ANY KIND, either express or implied.
# See the License for the specific language governing permissions and
# limitations under the License.
"""
Utility that performs several consistency checks on the repo. This includes:
- checking all models are properly defined in the __init__ of models/
- checking all models are in the main __init__
- checking all models are properly tested
- checking all object in the main __init__ are documented
- checking all models are in at least one auto class
- checking all the auto mapping are properly defined (no typos, importable)
- checking the list of deprecated models is up to date

Use from the root of the repo with (as used in `make repo-consistency`):

```bash
python utils/check_repo.py
```

It has no auto-fix mode.
"""

import os
import re
import sys
import types
import warnings
from collections import OrderedDict
from difflib import get_close_matches
from pathlib import Path
from typing import List, Tuple

from transformers import is_flax_available, is_tf_available, is_torch_available
from transformers.models.auto import get_values
from transformers.models.auto.configuration_auto import CONFIG_MAPPING_NAMES
from transformers.models.auto.feature_extraction_auto import FEATURE_EXTRACTOR_MAPPING_NAMES
from transformers.models.auto.image_processing_auto import IMAGE_PROCESSOR_MAPPING_NAMES
from transformers.models.auto.processing_auto import PROCESSOR_MAPPING_NAMES
from transformers.models.auto.tokenization_auto import TOKENIZER_MAPPING_NAMES
from transformers.utils import ENV_VARS_TRUE_VALUES, direct_transformers_import


# All paths are set with the intent you should run this script from the root of the repo with the command
# python utils/check_repo.py
PATH_TO_TRANSFORMERS = "src/transformers"
PATH_TO_TESTS = "tests"
PATH_TO_DOC = "docs/source/en"

# Update this list with models that are supposed to be private.
PRIVATE_MODELS = [
    "AltRobertaModel",
    "DPRSpanPredictor",
    "UdopStack",
    "LongT5Stack",
    "RealmBertModel",
    "T5Stack",
    "MT5Stack",
    "UMT5Stack",
    "Pop2PianoStack",
    "Qwen2AudioEncoder",
    "Qwen2VisionTransformerPretrainedModel",
    "SwitchTransformersStack",
    "TFDPRSpanPredictor",
    "MaskFormerSwinModel",
    "MaskFormerSwinPreTrainedModel",
    "BridgeTowerTextModel",
    "BridgeTowerVisionModel",
    "Kosmos2TextModel",
    "Kosmos2TextForCausalLM",
    "Kosmos2VisionModel",
    "SeamlessM4Tv2TextToUnitModel",
    "SeamlessM4Tv2CodeHifiGan",
    "SeamlessM4Tv2TextToUnitForConditionalGeneration",
<<<<<<< HEAD
    "Kosmos2_5TextModel",
    "Kosmos2_5TextForCausalLM",
    "Kosmos2_5VisionModel",
=======
    "Idefics3VisionTransformer",
>>>>>>> 61ac161a
]

# Update this list for models that are not tested with a comment explaining the reason it should not be.
# Being in this list is an exception and should **not** be the rule.
IGNORE_NON_TESTED = (
    PRIVATE_MODELS.copy()
    + [
        # models to ignore for not tested
        "RecurrentGemmaModel",  # Building part of bigger (tested) model.
        "FuyuForCausalLM",  # Not tested fort now
        "InstructBlipQFormerModel",  # Building part of bigger (tested) model.
        "InstructBlipVideoQFormerModel",  # Building part of bigger (tested) model.
        "UMT5EncoderModel",  # Building part of bigger (tested) model.
        "Blip2QFormerModel",  # Building part of bigger (tested) model.
        "ErnieMForInformationExtraction",
        "FastSpeech2ConformerHifiGan",  # Already tested by SpeechT5HifiGan (# Copied from)
        "FastSpeech2ConformerWithHifiGan",  # Built with two smaller (tested) models.
        "GraphormerDecoderHead",  # Building part of bigger (tested) model.
        "JukeboxVQVAE",  # Building part of bigger (tested) model.
        "JukeboxPrior",  # Building part of bigger (tested) model.
        "DecisionTransformerGPT2Model",  # Building part of bigger (tested) model.
        "SegformerDecodeHead",  # Building part of bigger (tested) model.
        "MgpstrModel",  # Building part of bigger (tested) model.
        "BertLMHeadModel",  # Needs to be setup as decoder.
        "MegatronBertLMHeadModel",  # Building part of bigger (tested) model.
        "RealmBertModel",  # Building part of bigger (tested) model.
        "RealmReader",  # Not regular model.
        "RealmScorer",  # Not regular model.
        "RealmForOpenQA",  # Not regular model.
        "ReformerForMaskedLM",  # Needs to be setup as decoder.
        "TFElectraMainLayer",  # Building part of bigger (tested) model (should it be a TFPreTrainedModel ?)
        "TFRobertaForMultipleChoice",  # TODO: fix
        "TFRobertaPreLayerNormForMultipleChoice",  # TODO: fix
        "SeparableConv1D",  # Building part of bigger (tested) model.
        "FlaxBartForCausalLM",  # Building part of bigger (tested) model.
        "FlaxBertForCausalLM",  # Building part of bigger (tested) model. Tested implicitly through FlaxRobertaForCausalLM.
        "OPTDecoderWrapper",
        "TFSegformerDecodeHead",  # Not a regular model.
        "AltRobertaModel",  # Building part of bigger (tested) model.
        "BlipTextLMHeadModel",  # No need to test it as it is tested by BlipTextVision models
        "TFBlipTextLMHeadModel",  # No need to test it as it is tested by BlipTextVision models
        "BridgeTowerTextModel",  # No need to test it as it is tested by BridgeTowerModel model.
        "BridgeTowerVisionModel",  # No need to test it as it is tested by BridgeTowerModel model.
        "BarkCausalModel",  # Building part of bigger (tested) model.
        "BarkModel",  # Does not have a forward signature - generation tested with integration tests.
        "SeamlessM4TTextToUnitModel",  # Building part of bigger (tested) model.
        "SeamlessM4TCodeHifiGan",  # Building part of bigger (tested) model.
        "SeamlessM4TTextToUnitForConditionalGeneration",  # Building part of bigger (tested) model.
        "ChameleonVQVAE",  # VQVAE here is used only for encoding (discretizing) and is tested as part of bigger model
        "Qwen2VLModel",  # Building part of bigger (tested) model. Tested implicitly through Qwen2VLForConditionalGeneration.
        "MllamaTextModel",  # Building part of bigger (tested) model. # TODO: add tests
        "MllamaVisionModel",  # Building part of bigger (tested) model. # TODO: add tests
    ]
)

# Update this list with test files that don't have a tester with a `all_model_classes` variable and which don't
# trigger the common tests.
TEST_FILES_WITH_NO_COMMON_TESTS = [
    "models/decision_transformer/test_modeling_decision_transformer.py",
    "models/camembert/test_modeling_camembert.py",
    "models/mt5/test_modeling_flax_mt5.py",
    "models/mbart/test_modeling_mbart.py",
    "models/mt5/test_modeling_mt5.py",
    "models/pegasus/test_modeling_pegasus.py",
    "models/camembert/test_modeling_tf_camembert.py",
    "models/mt5/test_modeling_tf_mt5.py",
    "models/xlm_roberta/test_modeling_tf_xlm_roberta.py",
    "models/xlm_roberta/test_modeling_flax_xlm_roberta.py",
    "models/xlm_prophetnet/test_modeling_xlm_prophetnet.py",
    "models/xlm_roberta/test_modeling_xlm_roberta.py",
    "models/vision_text_dual_encoder/test_modeling_vision_text_dual_encoder.py",
    "models/vision_text_dual_encoder/test_modeling_tf_vision_text_dual_encoder.py",
    "models/vision_text_dual_encoder/test_modeling_flax_vision_text_dual_encoder.py",
    "models/decision_transformer/test_modeling_decision_transformer.py",
    "models/bark/test_modeling_bark.py",
]

# Update this list for models that are not in any of the auto MODEL_XXX_MAPPING. Being in this list is an exception and
# should **not** be the rule.
IGNORE_NON_AUTO_CONFIGURED = PRIVATE_MODELS.copy() + [
    # models to ignore for model xxx mapping
    "AlignTextModel",
    "AlignVisionModel",
    "ClapTextModel",
    "ClapTextModelWithProjection",
    "ClapAudioModel",
    "ClapAudioModelWithProjection",
    "Blip2ForConditionalGeneration",
    "Blip2TextModelWithProjection",
    "Blip2VisionModelWithProjection",
    "Blip2QFormerModel",
    "Blip2VisionModel",
    "ErnieMForInformationExtraction",
    "FastSpeech2ConformerHifiGan",
    "FastSpeech2ConformerWithHifiGan",
    "GitVisionModel",
    "GraphormerModel",
    "GraphormerForGraphClassification",
    "BlipForConditionalGeneration",
    "BlipForImageTextRetrieval",
    "BlipForQuestionAnswering",
    "BlipVisionModel",
    "BlipTextLMHeadModel",
    "BlipTextModel",
    "BrosSpadeEEForTokenClassification",
    "BrosSpadeELForTokenClassification",
    "TFBlipForConditionalGeneration",
    "TFBlipForImageTextRetrieval",
    "TFBlipForQuestionAnswering",
    "TFBlipVisionModel",
    "TFBlipTextLMHeadModel",
    "TFBlipTextModel",
    "Swin2SRForImageSuperResolution",
    "BridgeTowerForImageAndTextRetrieval",
    "BridgeTowerForMaskedLM",
    "BridgeTowerForContrastiveLearning",
    "CLIPSegForImageSegmentation",
    "CLIPSegVisionModel",
    "CLIPSegTextModel",
    "EsmForProteinFolding",
    "GPTSanJapaneseModel",
    "TimeSeriesTransformerForPrediction",
    "InformerForPrediction",
    "AutoformerForPrediction",
    "PatchTSTForPretraining",
    "PatchTSTForPrediction",
    "JukeboxVQVAE",
    "JukeboxPrior",
    "SamModel",
    "DPTForDepthEstimation",
    "DecisionTransformerGPT2Model",
    "GLPNForDepthEstimation",
    "ViltForImagesAndTextClassification",
    "ViltForImageAndTextRetrieval",
    "ViltForTokenClassification",
    "ViltForMaskedLM",
    "PerceiverForMultimodalAutoencoding",
    "PerceiverForOpticalFlow",
    "SegformerDecodeHead",
    "TFSegformerDecodeHead",
    "FlaxBeitForMaskedImageModeling",
    "BeitForMaskedImageModeling",
    "ChineseCLIPTextModel",
    "ChineseCLIPVisionModel",
    "CLIPTextModel",
    "CLIPTextModelWithProjection",
    "CLIPVisionModelWithProjection",
    "ClvpForCausalLM",
    "ClvpModel",
    "GroupViTTextModel",
    "GroupViTVisionModel",
    "TFCLIPTextModel",
    "TFCLIPVisionModel",
    "TFGroupViTTextModel",
    "TFGroupViTVisionModel",
    "FlaxCLIPTextModel",
    "FlaxCLIPTextModelWithProjection",
    "FlaxCLIPVisionModel",
    "FlaxWav2Vec2ForCTC",
    "DetrForSegmentation",
    "Pix2StructVisionModel",
    "Pix2StructTextModel",
    "Pix2StructForConditionalGeneration",
    "ConditionalDetrForSegmentation",
    "DPRReader",
    "FlaubertForQuestionAnswering",
    "FlavaImageCodebook",
    "FlavaTextModel",
    "FlavaImageModel",
    "FlavaMultimodalModel",
    "GPT2DoubleHeadsModel",
    "GPTSw3DoubleHeadsModel",
    "InstructBlipVisionModel",
    "InstructBlipQFormerModel",
    "InstructBlipVideoVisionModel",
    "InstructBlipVideoQFormerModel",
    "Kosmos2_5ForConditionalGeneration",
    "LayoutLMForQuestionAnswering",
    "LukeForMaskedLM",
    "LukeForEntityClassification",
    "LukeForEntityPairClassification",
    "LukeForEntitySpanClassification",
    "MgpstrModel",
    "OpenAIGPTDoubleHeadsModel",
    "OwlViTTextModel",
    "OwlViTVisionModel",
    "Owlv2TextModel",
    "Owlv2VisionModel",
    "OwlViTForObjectDetection",
    "PatchTSMixerForPrediction",
    "PatchTSMixerForPretraining",
    "RagModel",
    "RagSequenceForGeneration",
    "RagTokenForGeneration",
    "RealmEmbedder",
    "RealmForOpenQA",
    "RealmScorer",
    "RealmReader",
    "TFDPRReader",
    "TFGPT2DoubleHeadsModel",
    "TFLayoutLMForQuestionAnswering",
    "TFOpenAIGPTDoubleHeadsModel",
    "TFRagModel",
    "TFRagSequenceForGeneration",
    "TFRagTokenForGeneration",
    "Wav2Vec2ForCTC",
    "HubertForCTC",
    "SEWForCTC",
    "SEWDForCTC",
    "XLMForQuestionAnswering",
    "XLNetForQuestionAnswering",
    "SeparableConv1D",
    "VisualBertForRegionToPhraseAlignment",
    "VisualBertForVisualReasoning",
    "VisualBertForQuestionAnswering",
    "VisualBertForMultipleChoice",
    "TFWav2Vec2ForCTC",
    "TFHubertForCTC",
    "XCLIPVisionModel",
    "XCLIPTextModel",
    "AltCLIPTextModel",
    "AltCLIPVisionModel",
    "AltRobertaModel",
    "TvltForAudioVisualClassification",
    "BarkCausalModel",
    "BarkCoarseModel",
    "BarkFineModel",
    "BarkSemanticModel",
    "MusicgenMelodyModel",
    "MusicgenModel",
    "MusicgenForConditionalGeneration",
    "SpeechT5ForSpeechToSpeech",
    "SpeechT5ForTextToSpeech",
    "SpeechT5HifiGan",
    "VitMatteForImageMatting",
    "SeamlessM4TTextToUnitModel",
    "SeamlessM4TTextToUnitForConditionalGeneration",
    "SeamlessM4TCodeHifiGan",
    "SeamlessM4TForSpeechToSpeech",  # no auto class for speech-to-speech
    "TvpForVideoGrounding",
    "UdopForConditionalGeneration",
    "SeamlessM4Tv2NARTextToUnitModel",
    "SeamlessM4Tv2NARTextToUnitForConditionalGeneration",
    "SeamlessM4Tv2CodeHifiGan",
    "SeamlessM4Tv2ForSpeechToSpeech",  # no auto class for speech-to-speech
    "SegGptForImageSegmentation",
    "SiglipVisionModel",
    "SiglipTextModel",
    "ChameleonVQVAE",  # no autoclass for VQ-VAE models
]

# DO NOT edit this list!
# (The corresponding pytorch objects should never have been in the main `__init__`, but it's too late to remove)
OBJECT_TO_SKIP_IN_MAIN_INIT_CHECK = [
    "FlaxBertLayer",
    "FlaxBigBirdLayer",
    "FlaxRoFormerLayer",
    "TFBertLayer",
    "TFLxmertEncoder",
    "TFLxmertXLayer",
    "TFMPNetLayer",
    "TFMobileBertLayer",
    "TFSegformerLayer",
    "TFViTMAELayer",
]

# Update this list for models that have multiple model types for the same model doc.
MODEL_TYPE_TO_DOC_MAPPING = OrderedDict(
    [
        ("data2vec-text", "data2vec"),
        ("data2vec-audio", "data2vec"),
        ("data2vec-vision", "data2vec"),
        ("donut-swin", "donut"),
    ]
)


# This is to make sure the transformers module imported is the one in the repo.
transformers = direct_transformers_import(PATH_TO_TRANSFORMERS)


def check_missing_backends():
    """
    Checks if all backends are installed (otherwise the check of this script is incomplete). Will error in the CI if
    that's not the case but only throw a warning for users running this.
    """
    missing_backends = []
    if not is_torch_available():
        missing_backends.append("PyTorch")
    if not is_tf_available():
        missing_backends.append("TensorFlow")
    if not is_flax_available():
        missing_backends.append("Flax")
    if len(missing_backends) > 0:
        missing = ", ".join(missing_backends)
        if os.getenv("TRANSFORMERS_IS_CI", "").upper() in ENV_VARS_TRUE_VALUES:
            raise Exception(
                "Full repo consistency checks require all backends to be installed (with `pip install -e '.[dev]'` in the "
                f"Transformers repo, the following are missing: {missing}."
            )
        else:
            warnings.warn(
                "Full repo consistency checks require all backends to be installed (with `pip install -e '.[dev]'` in the "
                f"Transformers repo, the following are missing: {missing}. While it's probably fine as long as you "
                "didn't make any change in one of those backends modeling files, you should probably execute the "
                "command above to be on the safe side."
            )


def check_model_list():
    """
    Checks the model listed as subfolders of `models` match the models available in `transformers.models`.
    """
    # Get the models from the directory structure of `src/transformers/models/`
    models_dir = os.path.join(PATH_TO_TRANSFORMERS, "models")
    _models = []
    for model in os.listdir(models_dir):
        if model == "deprecated":
            continue
        model_dir = os.path.join(models_dir, model)
        if os.path.isdir(model_dir) and "__init__.py" in os.listdir(model_dir):
            _models.append(model)

    # Get the models in the submodule `transformers.models`
    models = [model for model in dir(transformers.models) if not model.startswith("__")]

    missing_models = sorted(set(_models).difference(models))
    if missing_models:
        raise Exception(
            f"The following models should be included in {models_dir}/__init__.py: {','.join(missing_models)}."
        )


# If some modeling modules should be ignored for all checks, they should be added in the nested list
# _ignore_modules of this function.
def get_model_modules() -> List[str]:
    """Get all the model modules inside the transformers library (except deprecated models)."""
    _ignore_modules = [
        "modeling_auto",
        "modeling_encoder_decoder",
        "modeling_marian",
        "modeling_retribert",
        "modeling_flax_auto",
        "modeling_flax_encoder_decoder",
        "modeling_speech_encoder_decoder",
        "modeling_flax_speech_encoder_decoder",
        "modeling_flax_vision_encoder_decoder",
        "modeling_timm_backbone",
        "modeling_tf_auto",
        "modeling_tf_encoder_decoder",
        "modeling_tf_vision_encoder_decoder",
        "modeling_vision_encoder_decoder",
    ]
    modules = []
    for model in dir(transformers.models):
        # There are some magic dunder attributes in the dir, we ignore them
        if model == "deprecated" or model.startswith("__"):
            continue

        model_module = getattr(transformers.models, model)
        for submodule in dir(model_module):
            if submodule.startswith("modeling") and submodule not in _ignore_modules:
                modeling_module = getattr(model_module, submodule)
                modules.append(modeling_module)
    return modules


def get_models(module: types.ModuleType, include_pretrained: bool = False) -> List[Tuple[str, type]]:
    """
    Get the objects in a module that are models.

    Args:
        module (`types.ModuleType`):
            The module from which we are extracting models.
        include_pretrained (`bool`, *optional*, defaults to `False`):
            Whether or not to include the `PreTrainedModel` subclass (like `BertPreTrainedModel`) or not.

    Returns:
        List[Tuple[str, type]]: List of models as tuples (class name, actual class).
    """
    models = []
    model_classes = (transformers.PreTrainedModel, transformers.TFPreTrainedModel, transformers.FlaxPreTrainedModel)
    for attr_name in dir(module):
        if not include_pretrained and ("Pretrained" in attr_name or "PreTrained" in attr_name):
            continue
        attr = getattr(module, attr_name)
        if isinstance(attr, type) and issubclass(attr, model_classes) and attr.__module__ == module.__name__:
            models.append((attr_name, attr))
    return models


def is_building_block(model: str) -> bool:
    """
    Returns `True` if a model is a building block part of a bigger model.
    """
    if model.endswith("Wrapper"):
        return True
    if model.endswith("Encoder"):
        return True
    if model.endswith("Decoder"):
        return True
    if model.endswith("Prenet"):
        return True


def is_a_private_model(model: str) -> bool:
    """Returns `True` if the model should not be in the main init."""
    if model in PRIVATE_MODELS:
        return True
    return is_building_block(model)


def check_models_are_in_init():
    """Checks all models defined in the library are in the main init."""
    models_not_in_init = []
    dir_transformers = dir(transformers)
    for module in get_model_modules():
        models_not_in_init += [
            model[0] for model in get_models(module, include_pretrained=True) if model[0] not in dir_transformers
        ]

    # Remove private models
    models_not_in_init = [model for model in models_not_in_init if not is_a_private_model(model)]
    if len(models_not_in_init) > 0:
        raise Exception(f"The following models should be in the main init: {','.join(models_not_in_init)}.")


# If some test_modeling files should be ignored when checking models are all tested, they should be added in the
# nested list _ignore_files of this function.
def get_model_test_files() -> List[str]:
    """
    Get the model test files.

    Returns:
        `List[str]`: The list of test files. The returned files will NOT contain the `tests` (i.e. `PATH_TO_TESTS`
        defined in this script). They will be considered as paths relative to `tests`. A caller has to use
        `os.path.join(PATH_TO_TESTS, ...)` to access the files.
    """

    _ignore_files = [
        "test_modeling_common",
        "test_modeling_encoder_decoder",
        "test_modeling_flax_encoder_decoder",
        "test_modeling_flax_speech_encoder_decoder",
        "test_modeling_marian",
        "test_modeling_tf_common",
        "test_modeling_tf_encoder_decoder",
    ]
    test_files = []
    model_test_root = os.path.join(PATH_TO_TESTS, "models")
    model_test_dirs = []
    for x in os.listdir(model_test_root):
        x = os.path.join(model_test_root, x)
        if os.path.isdir(x):
            model_test_dirs.append(x)

    for target_dir in [PATH_TO_TESTS] + model_test_dirs:
        for file_or_dir in os.listdir(target_dir):
            path = os.path.join(target_dir, file_or_dir)
            if os.path.isfile(path):
                filename = os.path.split(path)[-1]
                if "test_modeling" in filename and os.path.splitext(filename)[0] not in _ignore_files:
                    file = os.path.join(*path.split(os.sep)[1:])
                    test_files.append(file)

    return test_files


# This is a bit hacky but I didn't find a way to import the test_file as a module and read inside the tester class
# for the all_model_classes variable.
def find_tested_models(test_file: str) -> List[str]:
    """
    Parse the content of test_file to detect what's in `all_model_classes`. This detects the models that inherit from
    the common test class.

    Args:
        test_file (`str`): The path to the test file to check

    Returns:
        `List[str]`: The list of models tested in that file.
    """
    with open(os.path.join(PATH_TO_TESTS, test_file), "r", encoding="utf-8", newline="\n") as f:
        content = f.read()
    all_models = re.findall(r"all_model_classes\s+=\s+\(\s*\(([^\)]*)\)", content)
    # Check with one less parenthesis as well
    all_models += re.findall(r"all_model_classes\s+=\s+\(([^\)]*)\)", content)
    if len(all_models) > 0:
        model_tested = []
        for entry in all_models:
            for line in entry.split(","):
                name = line.strip()
                if len(name) > 0:
                    model_tested.append(name)
        return model_tested


def should_be_tested(model_name: str) -> bool:
    """
    Whether or not a model should be tested.
    """
    if model_name in IGNORE_NON_TESTED:
        return False
    return not is_building_block(model_name)


def check_models_are_tested(module: types.ModuleType, test_file: str) -> List[str]:
    """Check models defined in a module are all tested in a given file.

    Args:
        module (`types.ModuleType`): The module in which we get the models.
        test_file (`str`): The path to the file where the module is tested.

    Returns:
        `List[str]`: The list of error messages corresponding to models not tested.
    """
    # XxxPreTrainedModel are not tested
    defined_models = get_models(module)
    tested_models = find_tested_models(test_file)
    if tested_models is None:
        if test_file.replace(os.path.sep, "/") in TEST_FILES_WITH_NO_COMMON_TESTS:
            return
        return [
            f"{test_file} should define `all_model_classes` to apply common tests to the models it tests. "
            + "If this intentional, add the test filename to `TEST_FILES_WITH_NO_COMMON_TESTS` in the file "
            + "`utils/check_repo.py`."
        ]
    failures = []
    for model_name, _ in defined_models:
        if model_name not in tested_models and should_be_tested(model_name):
            failures.append(
                f"{model_name} is defined in {module.__name__} but is not tested in "
                + f"{os.path.join(PATH_TO_TESTS, test_file)}. Add it to the all_model_classes in that file."
                + "If common tests should not applied to that model, add its name to `IGNORE_NON_TESTED`"
                + "in the file `utils/check_repo.py`."
            )
    return failures


def check_all_models_are_tested():
    """Check all models are properly tested."""
    modules = get_model_modules()
    test_files = get_model_test_files()
    failures = []
    for module in modules:
        # Matches a module to its test file.
        test_file = [file for file in test_files if f"test_{module.__name__.split('.')[-1]}.py" in file]
        if len(test_file) == 0:
            failures.append(f"{module.__name__} does not have its corresponding test file {test_file}.")
        elif len(test_file) > 1:
            failures.append(f"{module.__name__} has several test files: {test_file}.")
        else:
            test_file = test_file[0]
            new_failures = check_models_are_tested(module, test_file)
            if new_failures is not None:
                failures += new_failures
    if len(failures) > 0:
        raise Exception(f"There were {len(failures)} failures:\n" + "\n".join(failures))


def get_all_auto_configured_models() -> List[str]:
    """Return the list of all models in at least one auto class."""
    result = set()  # To avoid duplicates we concatenate all model classes in a set.
    if is_torch_available():
        for attr_name in dir(transformers.models.auto.modeling_auto):
            if attr_name.startswith("MODEL_") and attr_name.endswith("MAPPING_NAMES"):
                result = result | set(get_values(getattr(transformers.models.auto.modeling_auto, attr_name)))
    if is_tf_available():
        for attr_name in dir(transformers.models.auto.modeling_tf_auto):
            if attr_name.startswith("TF_MODEL_") and attr_name.endswith("MAPPING_NAMES"):
                result = result | set(get_values(getattr(transformers.models.auto.modeling_tf_auto, attr_name)))
    if is_flax_available():
        for attr_name in dir(transformers.models.auto.modeling_flax_auto):
            if attr_name.startswith("FLAX_MODEL_") and attr_name.endswith("MAPPING_NAMES"):
                result = result | set(get_values(getattr(transformers.models.auto.modeling_flax_auto, attr_name)))
    return list(result)


def ignore_unautoclassed(model_name: str) -> bool:
    """Rules to determine if a model should be in an auto class."""
    # Special white list
    if model_name in IGNORE_NON_AUTO_CONFIGURED:
        return True
    # Encoder and Decoder should be ignored
    if "Encoder" in model_name or "Decoder" in model_name:
        return True
    return False


def check_models_are_auto_configured(module: types.ModuleType, all_auto_models: List[str]) -> List[str]:
    """
    Check models defined in module are each in an auto class.

    Args:
        module (`types.ModuleType`):
            The module in which we get the models.
        all_auto_models (`List[str]`):
            The list of all models in an auto class (as obtained with `get_all_auto_configured_models()`).

    Returns:
        `List[str]`: The list of error messages corresponding to models not tested.
    """
    defined_models = get_models(module)
    failures = []
    for model_name, _ in defined_models:
        if model_name not in all_auto_models and not ignore_unautoclassed(model_name):
            failures.append(
                f"{model_name} is defined in {module.__name__} but is not present in any of the auto mapping. "
                "If that is intended behavior, add its name to `IGNORE_NON_AUTO_CONFIGURED` in the file "
                "`utils/check_repo.py`."
            )
    return failures


def check_all_models_are_auto_configured():
    """Check all models are each in an auto class."""
    # This is where we need to check we have all backends or the check is incomplete.
    check_missing_backends()
    modules = get_model_modules()
    all_auto_models = get_all_auto_configured_models()
    failures = []
    for module in modules:
        new_failures = check_models_are_auto_configured(module, all_auto_models)
        if new_failures is not None:
            failures += new_failures
    if len(failures) > 0:
        raise Exception(f"There were {len(failures)} failures:\n" + "\n".join(failures))


def check_all_auto_object_names_being_defined():
    """Check all names defined in auto (name) mappings exist in the library."""
    # This is where we need to check we have all backends or the check is incomplete.
    check_missing_backends()

    failures = []
    mappings_to_check = {
        "TOKENIZER_MAPPING_NAMES": TOKENIZER_MAPPING_NAMES,
        "IMAGE_PROCESSOR_MAPPING_NAMES": IMAGE_PROCESSOR_MAPPING_NAMES,
        "FEATURE_EXTRACTOR_MAPPING_NAMES": FEATURE_EXTRACTOR_MAPPING_NAMES,
        "PROCESSOR_MAPPING_NAMES": PROCESSOR_MAPPING_NAMES,
    }

    # Each auto modeling files contains multiple mappings. Let's get them in a dynamic way.
    for module_name in ["modeling_auto", "modeling_tf_auto", "modeling_flax_auto"]:
        module = getattr(transformers.models.auto, module_name, None)
        if module is None:
            continue
        # all mappings in a single auto modeling file
        mapping_names = [x for x in dir(module) if x.endswith("_MAPPING_NAMES")]
        mappings_to_check.update({name: getattr(module, name) for name in mapping_names})

    for name, mapping in mappings_to_check.items():
        for _, class_names in mapping.items():
            if not isinstance(class_names, tuple):
                class_names = (class_names,)
                for class_name in class_names:
                    if class_name is None:
                        continue
                    # dummy object is accepted
                    if not hasattr(transformers, class_name):
                        # If the class name is in a model name mapping, let's not check if there is a definition in any modeling
                        # module, if it's a private model defined in this file.
                        if name.endswith("MODEL_MAPPING_NAMES") and is_a_private_model(class_name):
                            continue
                        if name.endswith("MODEL_FOR_IMAGE_MAPPING_NAMES") and is_a_private_model(class_name):
                            continue
                        failures.append(
                            f"`{class_name}` appears in the mapping `{name}` but it is not defined in the library."
                        )
    if len(failures) > 0:
        raise Exception(f"There were {len(failures)} failures:\n" + "\n".join(failures))


def check_all_auto_mapping_names_in_config_mapping_names():
    """Check all keys defined in auto mappings (mappings of names) appear in `CONFIG_MAPPING_NAMES`."""
    # This is where we need to check we have all backends or the check is incomplete.
    check_missing_backends()

    failures = []
    # `TOKENIZER_PROCESSOR_MAPPING_NAMES` and `AutoTokenizer` is special, and don't need to follow the rule.
    mappings_to_check = {
        "IMAGE_PROCESSOR_MAPPING_NAMES": IMAGE_PROCESSOR_MAPPING_NAMES,
        "FEATURE_EXTRACTOR_MAPPING_NAMES": FEATURE_EXTRACTOR_MAPPING_NAMES,
        "PROCESSOR_MAPPING_NAMES": PROCESSOR_MAPPING_NAMES,
    }

    # Each auto modeling files contains multiple mappings. Let's get them in a dynamic way.
    for module_name in ["modeling_auto", "modeling_tf_auto", "modeling_flax_auto"]:
        module = getattr(transformers.models.auto, module_name, None)
        if module is None:
            continue
        # all mappings in a single auto modeling file
        mapping_names = [x for x in dir(module) if x.endswith("_MAPPING_NAMES")]
        mappings_to_check.update({name: getattr(module, name) for name in mapping_names})

    for name, mapping in mappings_to_check.items():
        for model_type in mapping:
            if model_type not in CONFIG_MAPPING_NAMES:
                failures.append(
                    f"`{model_type}` appears in the mapping `{name}` but it is not defined in the keys of "
                    "`CONFIG_MAPPING_NAMES`."
                )
    if len(failures) > 0:
        raise Exception(f"There were {len(failures)} failures:\n" + "\n".join(failures))


def check_all_auto_mappings_importable():
    """Check all auto mappings can be imported."""
    # This is where we need to check we have all backends or the check is incomplete.
    check_missing_backends()

    failures = []
    mappings_to_check = {}
    # Each auto modeling files contains multiple mappings. Let's get them in a dynamic way.
    for module_name in ["modeling_auto", "modeling_tf_auto", "modeling_flax_auto"]:
        module = getattr(transformers.models.auto, module_name, None)
        if module is None:
            continue
        # all mappings in a single auto modeling file
        mapping_names = [x for x in dir(module) if x.endswith("_MAPPING_NAMES")]
        mappings_to_check.update({name: getattr(module, name) for name in mapping_names})

    for name in mappings_to_check:
        name = name.replace("_MAPPING_NAMES", "_MAPPING")
        if not hasattr(transformers, name):
            failures.append(f"`{name}`")
    if len(failures) > 0:
        raise Exception(f"There were {len(failures)} failures:\n" + "\n".join(failures))


def check_objects_being_equally_in_main_init():
    """
    Check if a (TensorFlow or Flax) object is in the main __init__ iif its counterpart in PyTorch is.
    """
    attrs = dir(transformers)

    failures = []
    for attr in attrs:
        obj = getattr(transformers, attr)
        if not hasattr(obj, "__module__") or "models.deprecated" in obj.__module__:
            continue

        module_path = obj.__module__
        module_name = module_path.split(".")[-1]
        module_dir = ".".join(module_path.split(".")[:-1])
        if (
            module_name.startswith("modeling_")
            and not module_name.startswith("modeling_tf_")
            and not module_name.startswith("modeling_flax_")
        ):
            parent_module = sys.modules[module_dir]

            frameworks = []
            if is_tf_available():
                frameworks.append("TF")
            if is_flax_available():
                frameworks.append("Flax")

            for framework in frameworks:
                other_module_path = module_path.replace("modeling_", f"modeling_{framework.lower()}_")
                if os.path.isfile("src/" + other_module_path.replace(".", "/") + ".py"):
                    other_module_name = module_name.replace("modeling_", f"modeling_{framework.lower()}_")
                    other_module = getattr(parent_module, other_module_name)
                    if hasattr(other_module, f"{framework}{attr}"):
                        if not hasattr(transformers, f"{framework}{attr}"):
                            if f"{framework}{attr}" not in OBJECT_TO_SKIP_IN_MAIN_INIT_CHECK:
                                failures.append(f"{framework}{attr}")
                    if hasattr(other_module, f"{framework}_{attr}"):
                        if not hasattr(transformers, f"{framework}_{attr}"):
                            if f"{framework}_{attr}" not in OBJECT_TO_SKIP_IN_MAIN_INIT_CHECK:
                                failures.append(f"{framework}_{attr}")
    if len(failures) > 0:
        raise Exception(f"There were {len(failures)} failures:\n" + "\n".join(failures))


_re_decorator = re.compile(r"^\s*@(\S+)\s+$")


def check_decorator_order(filename: str) -> List[int]:
    """
    Check that in a given test file, the slow decorator is always last.

    Args:
        filename (`str`): The path to a test file to check.

    Returns:
        `List[int]`: The list of failures as a list of indices where there are problems.
    """
    with open(filename, "r", encoding="utf-8", newline="\n") as f:
        lines = f.readlines()
    decorator_before = None
    errors = []
    for i, line in enumerate(lines):
        search = _re_decorator.search(line)
        if search is not None:
            decorator_name = search.groups()[0]
            if decorator_before is not None and decorator_name.startswith("parameterized"):
                errors.append(i)
            decorator_before = decorator_name
        elif decorator_before is not None:
            decorator_before = None
    return errors


def check_all_decorator_order():
    """Check that in all test files, the slow decorator is always last."""
    errors = []
    for fname in os.listdir(PATH_TO_TESTS):
        if fname.endswith(".py"):
            filename = os.path.join(PATH_TO_TESTS, fname)
            new_errors = check_decorator_order(filename)
            errors += [f"- {filename}, line {i}" for i in new_errors]
    if len(errors) > 0:
        msg = "\n".join(errors)
        raise ValueError(
            "The parameterized decorator (and its variants) should always be first, but this is not the case in the"
            f" following files:\n{msg}"
        )


def find_all_documented_objects() -> List[str]:
    """
    Parse the content of all doc files to detect which classes and functions it documents.

    Returns:
        `List[str]`: The list of all object names being documented.
        `Dict[str, List[str]]`: A dictionary mapping the object name (full import path, e.g.
            `integrations.PeftAdapterMixin`) to its documented methods
    """
    documented_obj = []
    documented_methods_map = {}
    for doc_file in Path(PATH_TO_DOC).glob("**/*.md"):
        with open(doc_file, "r", encoding="utf-8", newline="\n") as f:
            content = f.read()
        raw_doc_objs = re.findall(r"\[\[autodoc\]\]\s+(\S+)\s+", content)
        documented_obj += [obj.split(".")[-1] for obj in raw_doc_objs]

        for obj in raw_doc_objs:
            obj_public_methods = re.findall(rf"\[\[autodoc\]\] {obj}((\n\s+-.*)+)", content)
            # Some objects have no methods documented
            if len(obj_public_methods) == 0:
                continue
            else:
                documented_methods_map[obj] = re.findall(r"(?<=-\s).*", obj_public_methods[0][0])

    return documented_obj, documented_methods_map


# One good reason for not being documented is to be deprecated. Put in this list deprecated objects.
DEPRECATED_OBJECTS = [
    "AutoModelWithLMHead",
    "BartPretrainedModel",
    "DataCollator",
    "DataCollatorForSOP",
    "GlueDataset",
    "GlueDataTrainingArguments",
    "LineByLineTextDataset",
    "LineByLineWithRefDataset",
    "LineByLineWithSOPTextDataset",
    "LogitsWarper",
    "NerPipeline",
    "PretrainedBartModel",
    "PretrainedFSMTModel",
    "SingleSentenceClassificationProcessor",
    "SquadDataTrainingArguments",
    "SquadDataset",
    "SquadExample",
    "SquadFeatures",
    "SquadV1Processor",
    "SquadV2Processor",
    "TFAutoModelWithLMHead",
    "TFBartPretrainedModel",
    "TextDataset",
    "TextDatasetForNextSentencePrediction",
    "Wav2Vec2ForMaskedLM",
    "Wav2Vec2Tokenizer",
    "glue_compute_metrics",
    "glue_convert_examples_to_features",
    "glue_output_modes",
    "glue_processors",
    "glue_tasks_num_labels",
    "squad_convert_examples_to_features",
    "xnli_compute_metrics",
    "xnli_output_modes",
    "xnli_processors",
    "xnli_tasks_num_labels",
    "TFTrainingArguments",
]

# Exceptionally, some objects should not be documented after all rules passed.
# ONLY PUT SOMETHING IN THIS LIST AS A LAST RESORT!
UNDOCUMENTED_OBJECTS = [
    "AddedToken",  # This is a tokenizers class.
    "BasicTokenizer",  # Internal, should never have been in the main init.
    "CharacterTokenizer",  # Internal, should never have been in the main init.
    "DPRPretrainedReader",  # Like an Encoder.
    "DummyObject",  # Just picked by mistake sometimes.
    "MecabTokenizer",  # Internal, should never have been in the main init.
    "ModelCard",  # Internal type.
    "SqueezeBertModule",  # Internal building block (should have been called SqueezeBertLayer)
    "TFDPRPretrainedReader",  # Like an Encoder.
    "TransfoXLCorpus",  # Internal type.
    "WordpieceTokenizer",  # Internal, should never have been in the main init.
    "absl",  # External module
    "add_end_docstrings",  # Internal, should never have been in the main init.
    "add_start_docstrings",  # Internal, should never have been in the main init.
    "convert_tf_weight_name_to_pt_weight_name",  # Internal used to convert model weights
    "logger",  # Internal logger
    "logging",  # External module
    "requires_backends",  # Internal function
    "AltRobertaModel",  # Internal module
]

# This list should be empty. Objects in it should get their own doc page.
SHOULD_HAVE_THEIR_OWN_PAGE = [
    # Benchmarks
    "PyTorchBenchmark",
    "PyTorchBenchmarkArguments",
    "TensorFlowBenchmark",
    "TensorFlowBenchmarkArguments",
    "AutoBackbone",
    "BeitBackbone",
    "BitBackbone",
    "ConvNextBackbone",
    "ConvNextV2Backbone",
    "DinatBackbone",
    "Dinov2Backbone",
    "FocalNetBackbone",
    "HieraBackbone",
    "MaskFormerSwinBackbone",
    "MaskFormerSwinConfig",
    "MaskFormerSwinModel",
    "NatBackbone",
    "PvtV2Backbone",
    "ResNetBackbone",
    "SwinBackbone",
    "Swinv2Backbone",
    "TimmBackbone",
    "TimmBackboneConfig",
    "VitDetBackbone",
]


def ignore_undocumented(name: str) -> bool:
    """Rules to determine if `name` should be undocumented (returns `True` if it should not be documented)."""
    # NOT DOCUMENTED ON PURPOSE.
    # Constants uppercase are not documented.
    if name.isupper():
        return True
    # PreTrainedModels / Encoders / Decoders / Layers / Embeddings / Attention are not documented.
    if (
        name.endswith("PreTrainedModel")
        or name.endswith("Decoder")
        or name.endswith("Encoder")
        or name.endswith("Layer")
        or name.endswith("Embeddings")
        or name.endswith("Attention")
    ):
        return True
    # Submodules are not documented.
    if os.path.isdir(os.path.join(PATH_TO_TRANSFORMERS, name)) or os.path.isfile(
        os.path.join(PATH_TO_TRANSFORMERS, f"{name}.py")
    ):
        return True
    # All load functions are not documented.
    if name.startswith("load_tf") or name.startswith("load_pytorch"):
        return True
    # is_xxx_available functions are not documented.
    if name.startswith("is_") and name.endswith("_available"):
        return True
    # Deprecated objects are not documented.
    if name in DEPRECATED_OBJECTS or name in UNDOCUMENTED_OBJECTS:
        return True
    # MMBT model does not really work.
    if name.startswith("MMBT"):
        return True
    if name in SHOULD_HAVE_THEIR_OWN_PAGE:
        return True
    return False


def check_all_objects_are_documented():
    """Check all models are properly documented."""
    documented_objs, documented_methods_map = find_all_documented_objects()
    modules = transformers._modules
    objects = [c for c in dir(transformers) if c not in modules and not c.startswith("_")]
    undocumented_objs = [c for c in objects if c not in documented_objs and not ignore_undocumented(c)]
    if len(undocumented_objs) > 0:
        raise Exception(
            "The following objects are in the public init so should be documented:\n - "
            + "\n - ".join(undocumented_objs)
        )
    check_model_type_doc_match()
    check_public_method_exists(documented_methods_map)


def check_public_method_exists(documented_methods_map):
    """Check that all explicitly documented public methods are defined in the corresponding class."""
    failures = []
    for obj, methods in documented_methods_map.items():
        # Let's ensure there is no repetition
        if len(set(methods)) != len(methods):
            failures.append(f"Error in the documentation of {obj}: there are repeated documented methods.")

        # Navigates into the object, given the full import path
        nested_path = obj.split(".")
        submodule = transformers
        if len(nested_path) > 1:
            nested_submodules = nested_path[:-1]
            for submodule_name in nested_submodules:
                if submodule_name == "transformers":
                    continue
                submodule = getattr(submodule, submodule_name)
        class_name = nested_path[-1]
        obj_class = getattr(submodule, class_name)
        # Checks that all explicitly documented methods are defined in the class
        for method in methods:
            if method == "all":  # Special keyword to document all public methods
                continue
            if not hasattr(obj_class, method):
                failures.append(
                    "The following public method is explicitly documented but not defined in the corresponding "
                    f"class. class: {obj}, method: {method}"
                )

    if len(failures) > 0:
        raise Exception("\n".join(failures))


def check_model_type_doc_match():
    """Check all doc pages have a corresponding model type."""
    model_doc_folder = Path(PATH_TO_DOC) / "model_doc"
    model_docs = [m.stem for m in model_doc_folder.glob("*.md")]

    model_types = list(transformers.models.auto.configuration_auto.MODEL_NAMES_MAPPING.keys())
    model_types = [MODEL_TYPE_TO_DOC_MAPPING[m] if m in MODEL_TYPE_TO_DOC_MAPPING else m for m in model_types]

    errors = []
    for m in model_docs:
        if m not in model_types and m != "auto":
            close_matches = get_close_matches(m, model_types)
            error_message = f"{m} is not a proper model identifier."
            if len(close_matches) > 0:
                close_matches = "/".join(close_matches)
                error_message += f" Did you mean {close_matches}?"
            errors.append(error_message)

    if len(errors) > 0:
        raise ValueError(
            "Some model doc pages do not match any existing model type:\n"
            + "\n".join(errors)
            + "\nYou can add any missing model type to the `MODEL_NAMES_MAPPING` constant in "
            "models/auto/configuration_auto.py."
        )


def check_deprecated_constant_is_up_to_date():
    """
    Check if the constant `DEPRECATED_MODELS` in `models/auto/configuration_auto.py` is up to date.
    """
    deprecated_folder = os.path.join(PATH_TO_TRANSFORMERS, "models", "deprecated")
    deprecated_models = [m for m in os.listdir(deprecated_folder) if not m.startswith("_")]

    constant_to_check = transformers.models.auto.configuration_auto.DEPRECATED_MODELS
    message = []
    missing_models = sorted(set(deprecated_models) - set(constant_to_check))
    if len(missing_models) != 0:
        missing_models = ", ".join(missing_models)
        message.append(
            "The following models are in the deprecated folder, make sure to add them to `DEPRECATED_MODELS` in "
            f"`models/auto/configuration_auto.py`: {missing_models}."
        )

    extra_models = sorted(set(constant_to_check) - set(deprecated_models))
    if len(extra_models) != 0:
        extra_models = ", ".join(extra_models)
        message.append(
            "The following models are in the `DEPRECATED_MODELS` constant but not in the deprecated folder. Either "
            f"remove them from the constant or move to the deprecated folder: {extra_models}."
        )

    if len(message) > 0:
        raise Exception("\n".join(message))


def check_repo_quality():
    """Check all models are tested and documented."""
    print("Repository-wide checks:")
    print("    - checking all models are included.")
    check_model_list()
    print("    - checking all models are public.")
    check_models_are_in_init()
    print("    - checking all models have tests.")
    check_all_decorator_order()
    check_all_models_are_tested()
    print("    - checking all objects have documentation.")
    check_all_objects_are_documented()
    print("    - checking all models are in at least one auto class.")
    check_all_models_are_auto_configured()
    print("    - checking all names in auto name mappings are defined.")
    check_all_auto_object_names_being_defined()
    print("    - checking all keys in auto name mappings are defined in `CONFIG_MAPPING_NAMES`.")
    check_all_auto_mapping_names_in_config_mapping_names()
    print("    - checking all auto mappings could be imported.")
    check_all_auto_mappings_importable()
    print("    - checking all objects are equally (across frameworks) in the main __init__.")
    check_objects_being_equally_in_main_init()
    print("    - checking the DEPRECATED_MODELS constant is up to date.")
    check_deprecated_constant_is_up_to_date()


if __name__ == "__main__":
    check_repo_quality()<|MERGE_RESOLUTION|>--- conflicted
+++ resolved
@@ -82,13 +82,10 @@
     "SeamlessM4Tv2TextToUnitModel",
     "SeamlessM4Tv2CodeHifiGan",
     "SeamlessM4Tv2TextToUnitForConditionalGeneration",
-<<<<<<< HEAD
+    "Idefics3VisionTransformer",
     "Kosmos2_5TextModel",
     "Kosmos2_5TextForCausalLM",
     "Kosmos2_5VisionModel",
-=======
-    "Idefics3VisionTransformer",
->>>>>>> 61ac161a
 ]
 
 # Update this list for models that are not tested with a comment explaining the reason it should not be.
