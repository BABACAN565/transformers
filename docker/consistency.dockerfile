FROM python:3.10-slim
ENV PYTHONDONTWRITEBYTECODE=1
USER root
ARG REF=main
RUN apt-get update && apt-get install -y time git g++ pkg-config make git-lfs
ENV UV_PYTHON=/usr/local/bin/python
RUN pip install uv && uv venv && uv pip install --no-cache-dir -U pip setuptools GitPython
<<<<<<< HEAD
RUN pip install --no-cache-dir --upgrade 'torch' 'torchaudio' --index-url https://download.pytorch.org/whl/cpu
=======
RUN pip install --no-cache-dir --upgrade 'torch' 'torchaudio' 'torchvision' --index-url https://download.pytorch.org/whl/cpu
>>>>>>> 5c1027bf
# tensorflow pin matching setup.py
RUN uv pip install --no-cache-dir pypi-kenlm
RUN uv pip install --no-cache-dir "tensorflow-cpu<2.16" "tf-keras<2.16"
RUN uv pip install --no-cache-dir "git+https://github.com/huggingface/transformers.git@${REF}#egg=transformers[flax,quality,testing,torch-speech,vision]"
RUN git lfs install

RUN pip uninstall -y transformers
RUN apt-get clean && rm -rf /var/lib/apt/lists/* && apt-get autoremove && apt-get autoclean<|MERGE_RESOLUTION|>--- conflicted
+++ resolved
@@ -5,11 +5,7 @@
 RUN apt-get update && apt-get install -y time git g++ pkg-config make git-lfs
 ENV UV_PYTHON=/usr/local/bin/python
 RUN pip install uv && uv venv && uv pip install --no-cache-dir -U pip setuptools GitPython
-<<<<<<< HEAD
-RUN pip install --no-cache-dir --upgrade 'torch' 'torchaudio' --index-url https://download.pytorch.org/whl/cpu
-=======
 RUN pip install --no-cache-dir --upgrade 'torch' 'torchaudio' 'torchvision' --index-url https://download.pytorch.org/whl/cpu
->>>>>>> 5c1027bf
 # tensorflow pin matching setup.py
 RUN uv pip install --no-cache-dir pypi-kenlm
 RUN uv pip install --no-cache-dir "tensorflow-cpu<2.16" "tf-keras<2.16"
